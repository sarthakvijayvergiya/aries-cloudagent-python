"""Abstract base classes for non-secrets storage."""

from abc import ABC, abstractmethod
from typing import Mapping, Sequence

from .error import StorageDuplicateError, StorageNotFoundError
from .record import StorageRecord

DEFAULT_PAGE_SIZE = 100


class BaseStorage(ABC):
    """Abstract Non-Secrets interface."""

    @abstractmethod
    async def add_record(self, record: StorageRecord):
        """
        Add a new record to the store.

        Args:
            record: `StorageRecord` to be stored

        """

    @abstractmethod
    async def get_record(self, record_type: str, record_id: str) -> StorageRecord:
        """
        Fetch a record from the store by type and ID.

        Args:
            record_type: The record type
            record_id: The record id

        Returns:
            A `StorageRecord` instance

        """

    @abstractmethod
    async def update_record_value(self, record: StorageRecord, value: str):
        """
        Update an existing stored record's value.

        Args:
            record: `StorageRecord` to update
            value: The new value

        """

    @abstractmethod
    async def update_record_tags(self, record: StorageRecord, tags: Mapping):
        """
        Update an existing stored record's tags.

        Args:
            record: `StorageRecord` to update
            tags: New tags

        """

    @abstractmethod
    async def delete_record_tags(
        self, record: StorageRecord, tags: (Sequence, Mapping)
    ):
        """
        Update an existing stored record's tags.

        Args:
            record: `StorageRecord` to delete
            tags: Tags

        """

    @abstractmethod
    async def delete_record(self, record: StorageRecord):
<<<<<<< HEAD
        """Delete an existing record"""
=======
        """
        Delete a record.

        Args:
            record: `StorageRecord` to delete

        """
        # indy_delete_wallet_record
        pass
>>>>>>> 3486077d

    @abstractmethod
    def search_records(
        self, type_filter: str, tag_query: Mapping = None, page_size: int = None
    ) -> "BaseStorageRecordSearch":
<<<<<<< HEAD
        """Create a new record query"""
=======
        """
        Search stored records.

        Args:
            type_filter: Filter string
            tag_query: Tags to query
            page_size: Page size

        Returns:
            An instance of `BaseStorageRecordSearch`

        """
        pass
>>>>>>> 3486077d

    def __repr__(self) -> str:
        """Human readable representation of a `BaseStorage` implementation."""
        return "<{}>".format(self.__class__.__name__)


class BaseStorageRecordSearch(ABC):
    """Represent an active stored records search."""

    def __init__(
        self,
        store: BaseStorage,
        type_filter: str,
        tag_query: Mapping,
        page_size: int = None,
    ):
        """
        Initialize a `BaseStorageRecordSearch` instance.

        Args:
            store: `BaseStorage` to search
            type_filter: Filter string
            tag_query: Tags to search
            page_size: Size of page to return

        """
        self._buffer = None
        self._page_size = page_size
        self._store = store
        self._tag_query = tag_query
        self._type_filter = type_filter

    @property
    def handle(self):
        """Handle a search request."""
        return None

    @property
    @abstractmethod
    def opened(self) -> bool:
        """
        Accessor for open state.

        Returns:
            True if opened, else False

        """
        return False

    @property
    def page_size(self):
        """
        Accessor for page size.

        Returns:
            The page size

        """
        return self._page_size or DEFAULT_PAGE_SIZE

    @property
    def store(self) -> BaseStorage:
        """
        `BaseStorage` backend for this implementation.

        Returns:
            The `BaseStorage` implementation being used

        """
        return self._store

    @property
    def tag_query(self):
        """
        Accessor for tag query.

        Returns:
            The tag query

        """
        return self._tag_query

    @property
    def type_filter(self):
        """
        Accessor for type filter.

        Returns:
            The type filter

        """
        return self._type_filter

    @abstractmethod
    async def fetch(self, max_count: int) -> Sequence[StorageRecord]:
        """
        Fetch the next list of results from the store.

        Args:
            max_count: Max number of records to return

        Returns:
            A list of `StorageRecord`s

        """

    async def fetch_all(self) -> Sequence[StorageRecord]:
        """Fetch all records from the query"""
        results = []
        async for record in self:
            results.append(record)
        return results

    async def fetch_single(self) -> StorageRecord:
        """Fetch a single query result"""
        results = await self.fetch_all()
        if not results:
            raise StorageNotFoundError("Record not found")
        if len(results) > 1:
            raise StorageDuplicateError("Duplicate records found")
        return results[0]

    @abstractmethod
    async def open(self):
<<<<<<< HEAD
        """
        Start the search query
        """

    @abstractmethod
    async def close(self):
        """
        Dispose of the search query
        """
=======
        """Start the search query."""
        pass

    @abstractmethod
    async def close(self):
        """Dispose of the search query."""
        pass
>>>>>>> 3486077d

    async def __aenter__(self):
        """Context manager enter."""
        await self.open()
        return self

    async def __aexit__(self, exc_type, exc, tb):
        """Context manager exit."""
        await self.close()

    def __aiter__(self):
        """Async iterator magic method."""
        return self

    async def __anext__(self):
        """Async iterator magic method."""
        if not self.opened:
            await self.open()
        if not self._buffer:
            self._buffer = await self.fetch(self.page_size)
            if not self._buffer:
                await self.close()
                raise StopAsyncIteration
        try:
            return self._buffer.pop(0)
        except IndexError:
            raise StopAsyncIteration

    def __repr__(self) -> str:
        """Human readable representation of `BaseStorageRecordSearch`."""
        return "<{}>".format(self.__class__.__name__)<|MERGE_RESOLUTION|>--- conflicted
+++ resolved
@@ -73,29 +73,20 @@
 
     @abstractmethod
     async def delete_record(self, record: StorageRecord):
-<<<<<<< HEAD
-        """Delete an existing record"""
-=======
-        """
-        Delete a record.
+        """
+        Delete an existing record.
 
         Args:
             record: `StorageRecord` to delete
 
         """
-        # indy_delete_wallet_record
-        pass
->>>>>>> 3486077d
 
     @abstractmethod
     def search_records(
         self, type_filter: str, tag_query: Mapping = None, page_size: int = None
     ) -> "BaseStorageRecordSearch":
-<<<<<<< HEAD
-        """Create a new record query"""
-=======
-        """
-        Search stored records.
+        """
+        Create a new record query.
 
         Args:
             type_filter: Filter string
@@ -106,8 +97,6 @@
             An instance of `BaseStorageRecordSearch`
 
         """
-        pass
->>>>>>> 3486077d
 
     def __repr__(self) -> str:
         """Human readable representation of a `BaseStorage` implementation."""
@@ -215,14 +204,14 @@
         """
 
     async def fetch_all(self) -> Sequence[StorageRecord]:
-        """Fetch all records from the query"""
+        """Fetch all records from the query."""
         results = []
         async for record in self:
             results.append(record)
         return results
 
     async def fetch_single(self) -> StorageRecord:
-        """Fetch a single query result"""
+        """Fetch a single query result."""
         results = await self.fetch_all()
         if not results:
             raise StorageNotFoundError("Record not found")
@@ -232,25 +221,11 @@
 
     @abstractmethod
     async def open(self):
-<<<<<<< HEAD
-        """
-        Start the search query
-        """
-
-    @abstractmethod
-    async def close(self):
-        """
-        Dispose of the search query
-        """
-=======
         """Start the search query."""
-        pass
 
     @abstractmethod
     async def close(self):
         """Dispose of the search query."""
-        pass
->>>>>>> 3486077d
 
     async def __aenter__(self):
         """Context manager enter."""
