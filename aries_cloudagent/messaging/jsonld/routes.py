"""jsonld admin routes."""

from aiohttp import web
from aiohttp_apispec import docs, request_schema, response_schema
from marshmallow import INCLUDE, Schema, fields
from pydid.doc.verification_method import VerificationMethod

from ...admin.request_context import AdminRequestContext
from ...config.base import InjectionError
from ...resolver.base import ResolverError
from ...resolver.did_resolver import DIDResolver
from ...wallet.error import WalletError
from ..models.openapi import OpenAPISchema
from .credential import sign_credential, verify_credential
from .error import (
    BaseJSONLDMessagingError,
    InvalidVerificationMethod,
    MissingVerificationMethodError,
)


class SignatureOptionsSchema(Schema):
    """Schema for LD signature options."""

    type = fields.Str(required=False)
    verificationMethod = fields.Str(required=True)
    proofPurpose = fields.Str(required=True)
    challenge = fields.Str(required=False)
    domain = fields.Str(required=False)


class DocSchema(OpenAPISchema):
    """Schema for LD doc to sign."""

    credential = fields.Dict(
        required=True,
        description="Credential to sign",
    )
    options = fields.Nested(
        SignatureOptionsSchema,
        required=True,
        description="Signature options",
    )


class SignRequestSchema(OpenAPISchema):
    """Request schema for signing a jsonld doc."""

    verkey = fields.Str(required=True, description="Verkey to use for signing")
    doc = fields.Nested(
<<<<<<< HEAD
        Schema.from_dict(
            {
                "credential": fields.Dict(
                    required=True,
                    description="Credential to sign",
                ),
                "options": fields.Nested(
                    Schema.from_dict(
                        {
                            "creator": fields.Str(required=False),
                            "verificationMethod": fields.Str(required=False),
                            "proofPurpose": fields.Str(required=False),
                        },
                        name="SignRequestDocOptionsSchema",
                    ),
                    required=True,
                ),
            },
            name="SignRequestDocSchema",
        ),
=======
        DocSchema,
>>>>>>> 02f327cb
        required=True,
    )


class SignResponseSchema(OpenAPISchema):
    """Response schema for a signed jsonld doc."""

    signed_doc = fields.Dict(description="Signed document", required=False)
    error = fields.Str(description="Error text", required=False)


@docs(tags=["jsonld"], summary="Sign a JSON-LD structure and return it")
@request_schema(SignRequestSchema())
@response_schema(SignResponseSchema(), 200, description="")
async def sign(request: web.BaseRequest):
    """
    Request handler for signing a jsonld doc.

    Args:
        request: aiohttp request object

    """
    response = {}
    body = await request.json()
    doc = body.get("doc")
    try:
        context: AdminRequestContext = request["context"]
        async with context.session() as session:
            doc_with_proof = await sign_credential(
                session, doc.get("credential"), doc.get("options"), body.get("verkey")
            )
            response["signed_doc"] = doc_with_proof
    except (BaseJSONLDMessagingError) as err:
        response["error"] = str(err)
    except (WalletError, InjectionError):
        raise web.HTTPForbidden(reason="No wallet available")
    return web.json_response(response)


class SignedDocSchema(OpenAPISchema):
    """Verifiable doc schema."""

    class Meta:
        """Keep unknown values."""

        unknown = INCLUDE

    proof = fields.Nested(
<<<<<<< HEAD
        Schema.from_dict(
            {
                "creator": fields.Str(required=False),
                "verificationMethod": fields.Str(required=False),
                "proofPurpose": fields.Str(required=False),
            },
            name="DocProofSchema",
        )
=======
        SignatureOptionsSchema,
        unknown=INCLUDE,
        required=True,
        description="Linked data proof",
>>>>>>> 02f327cb
    )


class VerifyRequestSchema(OpenAPISchema):
    """Request schema for signing a jsonld doc."""

    verkey = fields.Str(
        required=False, description="Verkey to use for doc verification"
    )
    doc = fields.Nested(SignedDocSchema, required=True, description="Signed document")


class VerifyResponseSchema(OpenAPISchema):
    """Response schema for verification result."""

    valid = fields.Bool(required=True)
    error = fields.Str(description="Error text", required=False)


@docs(tags=["jsonld"], summary="Verify a JSON-LD structure.")
@request_schema(VerifyRequestSchema())
@response_schema(VerifyResponseSchema(), 200, description="")
async def verify(request: web.BaseRequest):
    """
    Request handler for signing a jsonld doc.

    Args:
        request: aiohttp request object

    """
    response = {"valid": False}
    try:
        context: AdminRequestContext = request["context"]
        profile = context.profile
        body = await request.json()
        verkey = body.get("verkey")
        doc = body.get("doc")
        async with context.session() as session:
            if verkey is None:
                resolver = session.inject(DIDResolver)
                ver_meth_expanded = await resolver.dereference(
                    profile, doc["proof"]["verificationMethod"]
                )

                if ver_meth_expanded is None:
                    raise MissingVerificationMethodError(
                        f"Verification method "
                        f"{doc['proof']['verificationMethod']} not found."
                    )

                if not isinstance(ver_meth_expanded, VerificationMethod):
                    raise InvalidVerificationMethod(
                        "verificationMethod does not identify a valid verification method"
                    )

                verkey = ver_meth_expanded.material

            valid = await verify_credential(session, doc, verkey)

        response["valid"] = valid
    except (
        BaseJSONLDMessagingError,
        ResolverError,
    ) as error:
        response["error"] = str(error)
    except (WalletError, InjectionError):
        raise web.HTTPForbidden(reason="No wallet available")
    return web.json_response(response)


async def register(app: web.Application):
    """Register routes."""

    app.add_routes([web.post("/jsonld/sign", sign), web.post("/jsonld/verify", verify)])


def post_process_routes(app: web.Application):
    """Amend swagger API."""
    # Add top-level tags description
    if "tags" not in app._state["swagger_dict"]:
        app._state["swagger_dict"]["tags"] = []
    app._state["swagger_dict"]["tags"].append(
        {
            "name": "jsonld",
            "description": "Sign and verify json-ld data",
            "externalDocs": {
                "description": "Specification",
                "url": "https://tools.ietf.org/html/rfc7515",
            },
        }
    )<|MERGE_RESOLUTION|>--- conflicted
+++ resolved
@@ -48,30 +48,7 @@
 
     verkey = fields.Str(required=True, description="Verkey to use for signing")
     doc = fields.Nested(
-<<<<<<< HEAD
-        Schema.from_dict(
-            {
-                "credential": fields.Dict(
-                    required=True,
-                    description="Credential to sign",
-                ),
-                "options": fields.Nested(
-                    Schema.from_dict(
-                        {
-                            "creator": fields.Str(required=False),
-                            "verificationMethod": fields.Str(required=False),
-                            "proofPurpose": fields.Str(required=False),
-                        },
-                        name="SignRequestDocOptionsSchema",
-                    ),
-                    required=True,
-                ),
-            },
-            name="SignRequestDocSchema",
-        ),
-=======
         DocSchema,
->>>>>>> 02f327cb
         required=True,
     )
 
@@ -120,21 +97,10 @@
         unknown = INCLUDE
 
     proof = fields.Nested(
-<<<<<<< HEAD
-        Schema.from_dict(
-            {
-                "creator": fields.Str(required=False),
-                "verificationMethod": fields.Str(required=False),
-                "proofPurpose": fields.Str(required=False),
-            },
-            name="DocProofSchema",
-        )
-=======
         SignatureOptionsSchema,
         unknown=INCLUDE,
         required=True,
         description="Linked data proof",
->>>>>>> 02f327cb
     )
 
 
