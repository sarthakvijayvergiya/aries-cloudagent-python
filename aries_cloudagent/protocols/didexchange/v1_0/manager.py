"""Classes to manage connection establishment under RFC 23 (DID exchange)."""

import json
import logging
from typing import Optional, Sequence, Union

from did_peer_4 import LONG_PATTERN, long_to_short

from ....admin.server import AdminResponder
from ....connections.base_manager import BaseConnectionManager
from ....connections.models.conn_record import ConnRecord
from ....connections.models.connection_target import ConnectionTarget
from ....core.error import BaseError
from ....core.oob_processor import OobMessageProcessor
from ....core.profile import Profile
from ....did.did_key import DIDKey
from ....messaging.decorators.attach_decorator import AttachDecorator
from ....messaging.responder import BaseResponder
from ....storage.error import StorageNotFoundError
from ....transport.inbound.receipt import MessageReceipt
from ....wallet.base import BaseWallet
from ....wallet.did_method import SOV
from ....wallet.did_posture import DIDPosture
from ....wallet.error import WalletError
from ....wallet.key_type import ED25519
from ...coordinate_mediation.v1_0.manager import MediationManager
from ...discovery.v2_0.manager import V20DiscoveryMgr
from ...out_of_band.v1_0.messages.invitation import (
    InvitationMessage as OOBInvitationMessage,
)
from ...out_of_band.v1_0.messages.service import Service as OOBService
from .message_types import ARIES_PROTOCOL as DIDX_PROTO
from .messages.complete import DIDXComplete
from .messages.problem_report import DIDXProblemReport, ProblemReportReason
from .messages.request import DIDXRequest
from .messages.response import DIDXResponse


class DIDXManagerError(BaseError):
    """Connection error."""


class DIDXManager(BaseConnectionManager):
    """Class for managing connections under RFC 23 (DID exchange)."""

    def __init__(self, profile: Profile):
        """Initialize a DIDXManager.

        Args:
            profile: The profile for this did exchange manager
        """
        self._profile = profile
        self._logger = logging.getLogger(__name__)
        super().__init__(self._profile)

    @property
    def profile(self) -> Profile:
        """Accessor for the current profile.

        Returns:
            The profile for this did exchange manager

        """
        return self._profile

    async def receive_invitation(
        self,
        invitation: OOBInvitationMessage,
        their_public_did: Optional[str] = None,
        auto_accept: Optional[bool] = None,
        alias: Optional[str] = None,
        mediation_id: Optional[str] = None,
    ) -> ConnRecord:  # leave in didexchange as it uses a responder: not out-of-band
        """Create a new connection record to track a received invitation.

        Args:
            invitation: invitation to store
            their_public_did: their public DID
            auto_accept: set to auto-accept invitation (None to use config)
            alias: optional alias to set on record
            mediation_id: record id for mediation with routing_keys, service endpoint

        Returns:
            The new `ConnRecord` instance

        """
        if not invitation.services:
            raise DIDXManagerError(
                "Invitation must contain service blocks or service DIDs"
            )
        else:
            for s in invitation.services:
                if isinstance(s, OOBService):
                    if not s.recipient_keys or not s.service_endpoint:
                        raise DIDXManagerError(
                            "All service blocks in invitation with no service DIDs "
                            "must contain recipient key(s) and service endpoint(s)"
                        )

        accept = (
            ConnRecord.ACCEPT_AUTO
            if (
                auto_accept
                or (
                    auto_accept is None
                    and self.profile.settings.get("debug.auto_accept_invites")
                )
            )
            else ConnRecord.ACCEPT_MANUAL
        )

        service_item = invitation.services[0]
        # Create connection record
        conn_rec = ConnRecord(
            invitation_key=(
                DIDKey.from_did(service_item.recipient_keys[0]).public_key_b58
                if isinstance(service_item, OOBService)
                else None
            ),
            invitation_msg_id=invitation._id,
            their_label=invitation.label,
            their_role=ConnRecord.Role.RESPONDER.rfc23,
            state=ConnRecord.State.INVITATION.rfc160,
            accept=accept,
            alias=alias,
            their_public_did=their_public_did,
            connection_protocol=DIDX_PROTO,
        )

        async with self.profile.session() as session:
            await conn_rec.save(
                session,
                reason="Created new connection record from invitation",
                log_params={
                    "invitation": invitation,
                    "their_role": ConnRecord.Role.RESPONDER.rfc23,
                },
            )

            # Save the invitation for later processing
            await conn_rec.attach_invitation(session, invitation)
            if not conn_rec.invitation_key and conn_rec.their_public_did:
                targets = await self.resolve_connection_targets(
                    conn_rec.their_public_did
                )
                conn_rec.invitation_key = targets[0].recipient_keys[0]

        await self._route_manager.save_mediator_for_connection(
            self.profile, conn_rec, mediation_id=mediation_id
        )

        if conn_rec.accept == ConnRecord.ACCEPT_AUTO:
            request = await self.create_request(conn_rec, mediation_id=mediation_id)
            base_responder = self.profile.inject(BaseResponder)
            responder = AdminResponder(self.profile, base_responder.send_fn)
            if responder:
                await responder.send_reply(
                    request,
                    connection_id=conn_rec.connection_id,
                )

                conn_rec.state = ConnRecord.State.REQUEST.rfc160
                async with self.profile.session() as session:
                    await conn_rec.save(session, reason="Sent connection request")
        else:
            self._logger.debug("Connection invitation will await acceptance")

        return conn_rec

    async def create_request_implicit(
        self,
        their_public_did: str,
        my_label: str = None,
        my_endpoint: str = None,
        mediation_id: str = None,
        use_public_did: bool = False,
        alias: str = None,
        goal_code: str = None,
        goal: str = None,
        auto_accept: bool = False,
    ) -> ConnRecord:
        """Create and send a request against a public DID only (no explicit invitation).

        Args:
            their_public_did: public DID to which to request a connection
            my_label: my label for request
            my_endpoint: my endpoint
            mediation_id: record id for mediation with routing_keys, service endpoint
            use_public_did: use my public DID for this connection
            goal_code: Optional self-attested code for sharing intent of connection
            goal: Optional self-attested string for sharing intent of connection
            auto_accept: auto-accept a corresponding connection request

        Returns:
            The new `ConnRecord` instance

        """
        my_public_info = None
        if use_public_did:
            async with self.profile.session() as session:
                wallet = session.inject(BaseWallet)
                my_public_info = await wallet.get_public_did()
                if not my_public_info:
                    raise WalletError("No public DID configured")
                if (
                    my_public_info.did == their_public_did
                    or f"did:sov:{my_public_info.did}" == their_public_did
                ):
                    raise DIDXManagerError(
                        "Cannot connect to yourself through public DID"
                    )
                try:
                    await ConnRecord.retrieve_by_did(
                        session,
                        their_did=their_public_did,
                        my_did=my_public_info.did,
                    )
                    raise DIDXManagerError(
                        "Connection already exists for their_did "
                        f"{their_public_did} and my_did {my_public_info.did}"
                    )
                except StorageNotFoundError:
                    pass
        auto_accept = bool(
            auto_accept
            or (
                auto_accept is None
                and self.profile.settings.get("debug.auto_accept_requests")
            )
        )
        conn_rec = ConnRecord(
            my_did=(
                my_public_info.did if my_public_info else None
            ),  # create-request will fill in on local DID creation
            their_did=their_public_did,
            their_label=None,
            their_role=ConnRecord.Role.RESPONDER.rfc23,
            invitation_key=None,
            invitation_msg_id=None,
            alias=alias,
            their_public_did=their_public_did,
            connection_protocol=DIDX_PROTO,
            accept=ConnRecord.ACCEPT_AUTO if auto_accept else ConnRecord.ACCEPT_MANUAL,
        )
        request = await self.create_request(  # saves and updates conn_rec
            conn_rec=conn_rec,
            my_label=my_label,
            my_endpoint=my_endpoint,
            mediation_id=mediation_id,
            goal_code=goal_code,
            goal=goal,
            use_public_did=bool(my_public_info),
        )
        conn_rec.request_id = request._id
        conn_rec.state = ConnRecord.State.REQUEST.rfc160
        async with self.profile.session() as session:
            await conn_rec.save(session, reason="Created connection request")
        responder = self.profile.inject_or(BaseResponder)
        if responder:
            await responder.send(request, connection_id=conn_rec.connection_id)

        return conn_rec

    async def create_request(
        self,
        conn_rec: ConnRecord,
        my_label: Optional[str] = None,
        my_endpoint: Optional[str] = None,
        mediation_id: Optional[str] = None,
        goal_code: Optional[str] = None,
        goal: Optional[str] = None,
        use_public_did: bool = False,
    ) -> DIDXRequest:
        """Create a new connection request for a previously-received invitation.

        Args:
            conn_rec: The `ConnRecord` representing the invitation to accept
            my_label: My label for request
            my_endpoint: My endpoint
            mediation_id: The record id for mediation that contains routing_keys and
                service endpoint
            goal_code: Optional self-attested code for sharing intent of connection
            goal: Optional self-attested string for sharing intent of connection
            use_public_did: Flag whether to use public DID and omit DID Doc
                attachment on request
        Returns:
            A new `DIDXRequest` message to send to the other agent

        """
        # Mediation Support
        mediation_records = await self._route_manager.mediation_records_for_connection(
            self.profile,
            conn_rec,
            mediation_id,
            or_default=True,
        )

        my_info = None

        # Create connection request message
        if my_endpoint:
            my_endpoints = [my_endpoint]
        else:
            my_endpoints = []
            default_endpoint = self.profile.settings.get("default_endpoint")
            if default_endpoint:
                my_endpoints.append(default_endpoint)
            my_endpoints.extend(self.profile.settings.get("additional_endpoints", []))

        emit_did_peer_4 = self.profile.settings.get("emit_did_peer_4")
        emit_did_peer_2 = self.profile.settings.get("emit_did_peer_2")
        if emit_did_peer_2 and emit_did_peer_4:
            self._logger.warning(
                "emit_did_peer_2 and emit_did_peer_4 both set, \
                 using did:peer:4"
            )

        if conn_rec.my_did:
            async with self.profile.session() as session:
                wallet = session.inject(BaseWallet)
                my_info = await wallet.get_local_did(conn_rec.my_did)
        elif emit_did_peer_4:
            my_info = await self.create_did_peer_4(my_endpoints, mediation_records)
            conn_rec.my_did = my_info.did
        elif emit_did_peer_2:
            my_info = await self.create_did_peer_2(my_endpoints, mediation_records)
            conn_rec.my_did = my_info.did
        else:
            # Create new DID for connection
            async with self.profile.session() as session:
                wallet = session.inject(BaseWallet)
                my_info = await wallet.create_local_did(
                    method=SOV,
                    key_type=ED25519,
                )
                conn_rec.my_did = my_info.did

        if use_public_did or emit_did_peer_2 or emit_did_peer_4:
            # Omit DID Doc attachment if we're using a public DID
            did_doc = None
            attach = None
            did = conn_rec.my_did
            if not did.startswith("did:"):
                did = f"did:sov:{did}"
        else:
            did_doc = await self.create_did_document(
                my_info,
                my_endpoints,
                mediation_records=mediation_records,
            )
            attach = AttachDecorator.data_base64(did_doc.serialize())
            async with self.profile.session() as session:
                wallet = session.inject(BaseWallet)
                await attach.data.sign(my_info.verkey, wallet)
            did = conn_rec.my_did

        did_url = None
        if conn_rec.their_public_did is not None:
            services = await self.resolve_didcomm_services(conn_rec.their_public_did)
            if services:
                did_url = services[0].id

        pthid = conn_rec.invitation_msg_id or did_url

        if not my_label:
            my_label = self.profile.settings.get("default_label")

        request = DIDXRequest(
            label=my_label,
            did=did,
            did_doc_attach=attach,
            goal_code=goal_code,
            goal=goal,
        )
        request.assign_thread_id(thid=request._id, pthid=pthid)

        # Update connection state
        conn_rec.request_id = request._id
        conn_rec.state = ConnRecord.State.REQUEST.rfc160
        async with self.profile.session() as session:
            await conn_rec.save(session, reason="Created connection request")

        # Idempotent; if routing has already been set up, no action taken
        await self._route_manager.route_connection_as_invitee(
            self.profile, conn_rec, mediation_records
        )

        return request

    async def receive_request(
        self,
        request: DIDXRequest,
        recipient_did: str,
        recipient_verkey: Optional[str] = None,
        my_endpoint: Optional[str] = None,
        alias: Optional[str] = None,
        auto_accept_implicit: Optional[bool] = None,
    ) -> ConnRecord:
        """Receive and store a connection request.

        Args:
            request: The `DIDXRequest` to accept
            recipient_did: The (unqualified) recipient DID
            recipient_verkey: The recipient verkey: None for public recipient DID
            my_endpoint: My endpoint
            alias: Alias for the connection
            auto_accept: Auto-accept request against implicit invitation
        Returns:
            The new or updated `ConnRecord` instance

        """
        ConnRecord.log_state(
            "Receiving connection request",
            {"request": request},
            settings=self.profile.settings,
        )

        conn_rec = None
        connection_key = None
        my_info = None

        # Determine what key will need to sign the response
        if recipient_verkey:  # peer DID
            connection_key = recipient_verkey
            try:
                async with self.profile.session() as session:
                    conn_rec = await ConnRecord.retrieve_by_invitation_key(
                        session=session,
                        invitation_key=connection_key,
                        their_role=ConnRecord.Role.REQUESTER.rfc23,
                    )
            except StorageNotFoundError:
                if recipient_verkey:
                    raise DIDXManagerError(
                        "No explicit invitation found for pairwise connection "
                        f"in state {ConnRecord.State.INVITATION.rfc23}: "
                        "a prior connection request may have updated the connection state"
                    )
        else:
            if not self.profile.settings.get("public_invites"):
                raise DIDXManagerError(
                    "Public invitations are not enabled: connection request refused"
                )

            async with self.profile.session() as session:
                wallet = session.inject(BaseWallet)
                my_info = await wallet.get_local_did(recipient_did)
            if DIDPosture.get(my_info.metadata) not in (
                DIDPosture.PUBLIC,
                DIDPosture.POSTED,
            ):
                raise DIDXManagerError(f"Request DID {recipient_did} is not public")
            connection_key = my_info.verkey

            async with self.profile.session() as session:
                conn_rec = await ConnRecord.retrieve_by_invitation_msg_id(
                    session=session,
                    invitation_msg_id=request._thread.pthid,
                    their_role=ConnRecord.Role.REQUESTER.rfc23,
                )

        if conn_rec:  # invitation was explicit
            connection_key = conn_rec.invitation_key
            if conn_rec.is_multiuse_invitation:
                async with self.profile.session() as session:
                    wallet = session.inject(BaseWallet)
                    my_info = await wallet.create_local_did(
                        method=SOV,
                        key_type=ED25519,
                    )

                new_conn_rec = ConnRecord(
                    invitation_key=connection_key,
                    my_did=my_info.did,
                    state=ConnRecord.State.REQUEST.rfc160,
                    accept=conn_rec.accept,
                    their_role=conn_rec.their_role,
                    connection_protocol=DIDX_PROTO,
                )
                async with self.profile.session() as session:
                    await new_conn_rec.save(
                        session,
                        reason=(
                            "Received connection request from multi-use invitation DID"
                        ),
                    )

                # Transfer metadata from multi-use to new connection
                # Must come after save so there's an ID to associate with metadata
                async with self.profile.session() as session:
                    for key, value in (
                        await conn_rec.metadata_get_all(session)
                    ).items():
                        await new_conn_rec.metadata_set(session, key, value)

                conn_rec = new_conn_rec

        # request DID doc describes requester DID
        if request.did_doc_attach and request.did_doc_attach.data:
            self._logger.debug("Received DID Doc attachment in request")
            async with self.profile.session() as session:
                wallet = session.inject(BaseWallet)
                conn_did_doc = await self.verify_diddoc(wallet, request.did_doc_attach)
                await self.store_did_document(conn_did_doc)

            # Special case: legacy DIDs were unqualified in request, qualified in doc
            if request.did and not request.did.startswith("did:"):
                did_to_check = f"did:sov:{request.did}"
            else:
                did_to_check = request.did

            if did_to_check != conn_did_doc["id"]:
                raise DIDXManagerError(
                    (
                        f"Connection DID {request.did} does not match "
                        f"DID Doc id {conn_did_doc['id']}"
                    ),
                    error_code=ProblemReportReason.REQUEST_NOT_ACCEPTED.value,
                )
        else:
            if request.did is None:
                raise DIDXManagerError("No DID in request")

            self._logger.debug(
                "No DID Doc attachment in request; doc will be resolved from DID"
            )
<<<<<<< HEAD
            await self.record_keys_for_resolvable_did(request.did)
=======
            await self.record_did(request.did)
>>>>>>> 8ca1ab36

        if conn_rec:  # request is against explicit invitation
            auto_accept = (
                conn_rec.accept == ConnRecord.ACCEPT_AUTO
            )  # null=manual; oob-manager calculated at conn rec creation

            conn_rec.their_label = request.label
            if alias:
                conn_rec.alias = alias
            conn_rec.their_did = request.did
            conn_rec.state = ConnRecord.State.REQUEST.rfc160
            conn_rec.request_id = request._id
            async with self.profile.session() as session:
                await conn_rec.save(
                    session, reason="Received connection request from invitation"
                )
        else:
            # request is against implicit invitation on public DID
            if not self.profile.settings.get("requests_through_public_did"):
                raise DIDXManagerError(
                    "Unsolicited connection requests to public DID is not enabled"
                )

            auto_accept = bool(
                auto_accept_implicit
                or (
                    auto_accept_implicit is None
                    and self.profile.settings.get("debug.auto_accept_requests", False)
                )
            )

            conn_rec = ConnRecord(
                my_did=None,  # Defer DID creation until create_response
                accept=(
                    ConnRecord.ACCEPT_AUTO if auto_accept else ConnRecord.ACCEPT_MANUAL
                ),
                their_did=request.did,
                their_label=request.label,
                alias=alias,
                their_role=ConnRecord.Role.REQUESTER.rfc23,
                invitation_key=connection_key,
                invitation_msg_id=None,
                request_id=request._id,
                state=ConnRecord.State.REQUEST.rfc160,
                connection_protocol=DIDX_PROTO,
            )
            async with self.profile.session() as session:
                await conn_rec.save(
                    session, reason="Received connection request from public DID"
                )

        async with self.profile.session() as session:
            # Attach the connection request so it can be found and responded to
            await conn_rec.attach_request(session, request)

        # Clean associated oob record if not needed anymore
        oob_processor = self.profile.inject(OobMessageProcessor)
        await oob_processor.clean_finished_oob_record(self.profile, request)

        return conn_rec

    async def create_response(
        self,
        conn_rec: ConnRecord,
        my_endpoint: Optional[str] = None,
        mediation_id: Optional[str] = None,
        use_public_did: Optional[bool] = None,
    ) -> DIDXResponse:
        """Create a connection response for a received connection request.

        Args:
            conn_rec: The `ConnRecord` with a pending connection request
            my_endpoint: Current agent endpoint
            mediation_id: The record id for mediation that contains routing_keys and
                service endpoint

        Returns:
            New `DIDXResponse` message

        """
        ConnRecord.log_state(
            "Creating connection response",
            {"connection_id": conn_rec.connection_id},
            settings=self.profile.settings,
        )

        mediation_records = await self._route_manager.mediation_records_for_connection(
            self.profile, conn_rec, mediation_id
        )

        if ConnRecord.State.get(conn_rec.state) is not ConnRecord.State.REQUEST:
            raise DIDXManagerError(
                f"Connection not in state {ConnRecord.State.REQUEST.rfc23}"
            )
        async with self.profile.session() as session:
            request = await conn_rec.retrieve_request(session)

        if my_endpoint:
            my_endpoints = [my_endpoint]
        else:
            my_endpoints = []
            default_endpoint = self.profile.settings.get("default_endpoint")
            if default_endpoint:
                my_endpoints.append(default_endpoint)
            my_endpoints.extend(self.profile.settings.get("additional_endpoints", []))

        respond_with_did_peer_2 = self.profile.settings.get("emit_did_peer_2") or (
            conn_rec.their_did and conn_rec.their_did.startswith("did:peer:2")
        )
        respond_with_did_peer_4 = self.profile.settings.get("emit_did_peer_4") or (
            conn_rec.their_did and conn_rec.their_did.startswith("did:peer:4")
        )

        if conn_rec.my_did:
            async with self.profile.session() as session:
                wallet = session.inject(BaseWallet)
                my_info = await wallet.get_local_did(conn_rec.my_did)
            did = my_info.did
        elif respond_with_did_peer_4:
            my_info = await self.create_did_peer_4(my_endpoints, mediation_records)
            conn_rec.my_did = my_info.did
            did = my_info.did
        elif respond_with_did_peer_2:
            my_info = await self.create_did_peer_2(my_endpoints, mediation_records)
            conn_rec.my_did = my_info.did
            did = my_info.did
        elif use_public_did:
            async with self.profile.session() as session:
                wallet = session.inject(BaseWallet)
                my_info = await wallet.get_public_did()
            if not my_info:
                raise DIDXManagerError("No public DID configured")
            conn_rec.my_did = my_info.did
            did = my_info.did
            if not did.startswith("did:"):
                did = f"did:sov:{did}"

        else:
            async with self.profile.session() as session:
                wallet = session.inject(BaseWallet)
                my_info = await wallet.create_local_did(
                    method=SOV,
                    key_type=ED25519,
                )
            conn_rec.my_did = my_info.did
            did = my_info.did

        # Idempotent; if routing has already been set up, no action taken
        await self._route_manager.route_connection_as_inviter(
            self.profile, conn_rec, mediation_records
        )

        if use_public_did or respond_with_did_peer_2 or respond_with_did_peer_4:
            # Omit DID Doc attachment if we're using a public DID or peer did
            attach = AttachDecorator.data_base64_string(did)
            async with self.profile.session() as session:
                wallet = session.inject(BaseWallet)
                if conn_rec.invitation_key is not None:
                    await attach.data.sign(conn_rec.invitation_key, wallet)
                else:
                    self._logger.warning("Invitation key was not set for connection")
                    attach = None
            response = DIDXResponse(did=did, did_rotate_attach=attach)
        else:
            did_doc = await self.create_did_document(
                my_info,
                my_endpoints,
                mediation_records=mediation_records,
            )
            attach = AttachDecorator.data_base64(did_doc.serialize())
            async with self.profile.session() as session:
                wallet = session.inject(BaseWallet)
                await attach.data.sign(conn_rec.invitation_key, wallet)
            response = DIDXResponse(did=did, did_doc_attach=attach)

        # Assign thread information
        response.assign_thread_from(request)
        response.assign_trace_from(request)

        # Update connection state
        conn_rec.state = ConnRecord.State.RESPONSE.rfc23
        async with self.profile.session() as session:
            await conn_rec.save(
                session,
                reason="Created connection response",
                log_params={"response": response},
            )

        async with self.profile.session() as session:
            send_mediation_request = await conn_rec.metadata_get(
                session, MediationManager.SEND_REQ_AFTER_CONNECTION
            )
        if send_mediation_request:
            temp_mediation_mgr = MediationManager(self.profile)
            _record, request = await temp_mediation_mgr.prepare_request(
                conn_rec.connection_id
            )
            responder = self.profile.inject(BaseResponder)
            await responder.send(request, connection_id=conn_rec.connection_id)

        return response

    async def accept_response(
        self,
        response: DIDXResponse,
        receipt: MessageReceipt,
    ) -> ConnRecord:
        """Accept a connection response under RFC 23 (DID exchange).

        Process a `DIDXResponse` message by looking up
        the connection request and setting up the pairwise connection.

        Args:
            response: The `DIDXResponse` to accept
            receipt: The message receipt

        Returns:
            The updated `ConnRecord` representing the connection

        Raises:
            DIDXManagerError: If there is no DID associated with the
                connection response
            DIDXManagerError: If the corresponding connection is not
                in the request-sent state

        """

        conn_rec = None
        if response._thread:
            # identify the request by the thread ID
            async with self.profile.session() as session:
                try:
                    conn_rec = await ConnRecord.retrieve_by_request_id(
                        session,
                        response._thread_id,
                        their_role=ConnRecord.Role.RESPONDER.rfc23,
                    )
                except StorageNotFoundError:
                    pass
                if not conn_rec:
                    try:
                        conn_rec = await ConnRecord.retrieve_by_request_id(
                            session,
                            response._thread_id,
                            their_role=ConnRecord.Role.RESPONDER.rfc160,
                        )
                    except StorageNotFoundError:
                        pass

        if not conn_rec and receipt.sender_did:
            # identify connection by the DID they used for us
            try:
                async with self.profile.session() as session:
                    conn_rec = await ConnRecord.retrieve_by_did(
                        session=session,
                        their_did=receipt.sender_did,
                        my_did=receipt.recipient_did,
                        their_role=ConnRecord.Role.RESPONDER.rfc23,
                    )
            except StorageNotFoundError:
                pass

        if not conn_rec:
            raise DIDXManagerError(
                "No corresponding connection request found",
                error_code=ProblemReportReason.RESPONSE_NOT_ACCEPTED.value,
            )

        if ConnRecord.State.get(conn_rec.state) is not ConnRecord.State.REQUEST:
            raise DIDXManagerError(
                "Cannot accept connection response for connection"
                f" in state: {conn_rec.state}"
            )

        their_did = response.did
        if response.did_doc_attach:
            async with self.profile.session() as session:
                wallet = session.inject(BaseWallet)
                conn_did_doc = await self.verify_diddoc(
                    wallet, response.did_doc_attach, conn_rec.invitation_key
                )
            # Special case: legacy DIDs were unqualified in response, qualified in doc
            if their_did and not their_did.startswith("did:"):
                did_to_check = f"did:sov:{their_did}"
            else:
                did_to_check = their_did

            if did_to_check != conn_did_doc["id"]:
                raise DIDXManagerError(
                    f"Connection DID {their_did} "
                    f"does not match DID doc id {conn_did_doc['id']}"
                )
            await self.store_did_document(conn_did_doc)
        else:
            if response.did is None:
                raise DIDXManagerError("No DID in response")

            if response.did_rotate_attach is None:
                raise DIDXManagerError(
                    "did_rotate~attach required if no signed doc attachment"
                )

            self._logger.debug("did_rotate~attach found; verifying signature")
            async with self.profile.session() as session:
                wallet = session.inject(BaseWallet)
                signed_did = await self.verify_rotate(
                    wallet, response.did_rotate_attach, conn_rec.invitation_key
                )
                if their_did != response.did:
                    raise DIDXManagerError(
                        f"Connection DID {their_did} "
                        f"does not match singed DID rotate {signed_did}"
                    )

            self._logger.debug(
                "No DID Doc attachment in response; doc will be resolved from DID"
            )
<<<<<<< HEAD
            await self.record_keys_for_resolvable_did(response.did)
=======
            await self.record_did(response.did)
>>>>>>> 8ca1ab36

        conn_rec.their_did = their_did

        # The long format I sent has been acknoledged, use short form now.
        if LONG_PATTERN.match(conn_rec.my_did or ""):
            conn_rec.my_did = await self.long_did_peer_4_to_short(conn_rec.my_did)
        if LONG_PATTERN.match(conn_rec.their_did or ""):
            conn_rec.their_did = long_to_short(conn_rec.their_did)

        conn_rec.state = ConnRecord.State.RESPONSE.rfc160
        async with self.profile.session() as session:
            await conn_rec.save(session, reason="Accepted connection response")

        async with self.profile.session() as session:
            send_mediation_request = await conn_rec.metadata_get(
                session, MediationManager.SEND_REQ_AFTER_CONNECTION
            )
        if send_mediation_request:
            temp_mediation_mgr = MediationManager(self.profile)
            _record, request = await temp_mediation_mgr.prepare_request(
                conn_rec.connection_id
            )
            responder = self.profile.inject(BaseResponder)
            await responder.send(request, connection_id=conn_rec.connection_id)

        # create and send connection-complete message
        complete = DIDXComplete()
        complete.assign_thread_from(response)
        responder = self.profile.inject_or(BaseResponder)
        if responder:
            await responder.send_reply(complete, connection_id=conn_rec.connection_id)

            conn_rec.state = ConnRecord.State.COMPLETED.rfc160
            async with self.profile.session() as session:
                await conn_rec.save(session, reason="Sent connection complete")
                if session.settings.get("auto_disclose_features"):
                    discovery_mgr = V20DiscoveryMgr(self._profile)
                    await discovery_mgr.proactive_disclose_features(
                        connection_id=conn_rec.connection_id
                    )

        return conn_rec

    async def accept_complete(
        self,
        complete: DIDXComplete,
        receipt: MessageReceipt,
    ) -> ConnRecord:
        """Accept a connection complete message under RFC 23 (DID exchange).

        Process a `DIDXComplete` message by looking up
        the connection record and marking the exchange complete.

        Args:
            complete: The `DIDXComplete` to accept
            receipt: The message receipt

        Returns:
            The updated `ConnRecord` representing the connection

        Raises:
            DIDXManagerError: If the corresponding connection does not exist
                or is not in the response-sent state

        """
        conn_rec = None

        # identify the request by the thread ID
        async with self.profile.session() as session:
            try:
                conn_rec = await ConnRecord.retrieve_by_request_id(
                    session,
                    complete._thread_id,
                    their_role=ConnRecord.Role.REQUESTER.rfc23,
                )
            except StorageNotFoundError:
                pass

            if not conn_rec:
                try:
                    conn_rec = await ConnRecord.retrieve_by_request_id(
                        session,
                        complete._thread_id,
                        their_role=ConnRecord.Role.REQUESTER.rfc160,
                    )
                except StorageNotFoundError:
                    pass

        if not conn_rec:
            raise DIDXManagerError(
                "No corresponding connection request found",
                error_code=ProblemReportReason.COMPLETE_NOT_ACCEPTED.value,
            )

        if LONG_PATTERN.match(conn_rec.my_did or ""):
            conn_rec.my_did = await self.long_did_peer_4_to_short(conn_rec.my_did)
        if LONG_PATTERN.match(conn_rec.their_did or ""):
            conn_rec.their_did = long_to_short(conn_rec.their_did)

        conn_rec.state = ConnRecord.State.COMPLETED.rfc160
        async with self.profile.session() as session:
            await conn_rec.save(session, reason="Received connection complete")
            if session.settings.get("auto_disclose_features"):
                discovery_mgr = V20DiscoveryMgr(self._profile)
                await discovery_mgr.proactive_disclose_features(
                    connection_id=conn_rec.connection_id
                )

        return conn_rec

    async def reject(
        self,
        conn_rec: ConnRecord,
        *,
        reason: Optional[str] = None,
    ) -> DIDXProblemReport:
        """Abandon an existing DID exchange."""
        state_to_reject_code = {
            ConnRecord.State.INVITATION.rfc23
            + "-received": ProblemReportReason.INVITATION_NOT_ACCEPTED,
            ConnRecord.State.REQUEST.rfc23
            + "-received": ProblemReportReason.REQUEST_NOT_ACCEPTED,
        }
        code = state_to_reject_code.get(conn_rec.rfc23_state)
        if not code:
            raise DIDXManagerError(
                f"Cannot reject connection in state: {conn_rec.rfc23_state}"
            )

        async with self.profile.session() as session:
            await conn_rec.abandon(session, reason=reason)

        report = DIDXProblemReport(
            description={
                "code": code.value,
                "en": reason or "DID exchange rejected",
            },
        )

        # TODO Delete the record?
        return report

    async def receive_problem_report(
        self,
        conn_rec: ConnRecord,
        report: DIDXProblemReport,
    ):
        """Receive problem report."""
        if not report.description:
            raise DIDXManagerError("Missing description in problem report")

        if report.description.get("code") in {
            reason.value for reason in ProblemReportReason
        }:
            self._logger.info("Problem report indicates connection is abandoned")
            async with self.profile.session() as session:
                await conn_rec.abandon(
                    session,
                    reason=report.description.get("en"),
                )
        else:
            raise DIDXManagerError(
                f"Received unrecognized problem report: {report.description}"
            )

    async def verify_diddoc(
        self,
        wallet: BaseWallet,
        attached: AttachDecorator,
        invi_key: str = None,
    ) -> dict:
        """Verify DIDDoc attachment and return signed data."""
        signed_diddoc_bytes = attached.data.signed
        if not signed_diddoc_bytes:
            raise DIDXManagerError("DID doc attachment is not signed.")
        if not await attached.data.verify(wallet, invi_key):
            raise DIDXManagerError("DID doc attachment signature failed verification")

        return json.loads(signed_diddoc_bytes.decode())

    async def verify_rotate(
        self,
        wallet: BaseWallet,
        attached: AttachDecorator,
        invi_key: str = None,
    ) -> str:
        """Verify a signed DID rotate attachment and return did."""
        signed_diddoc_bytes = attached.data.signed
        if not signed_diddoc_bytes:
            raise DIDXManagerError("DID rotate attachment is not signed.")
        if not await attached.data.verify(wallet, invi_key):
            raise DIDXManagerError(
                "DID rotate attachment signature failed verification"
            )

        return signed_diddoc_bytes.decode()

    async def manager_error_to_problem_report(
        self,
        e: DIDXManagerError,
        message: Union[DIDXRequest, DIDXResponse],
        message_receipt,
    ) -> tuple[DIDXProblemReport, Sequence[ConnectionTarget]]:
        """Convert DIDXManagerError to problem report."""
        self._logger.exception("Error receiving RFC 23 connection request")
        targets = None
        report = None
        if e.error_code:
            report = DIDXProblemReport(
                description={"en": e.message, "code": e.error_code}
            )
            report.assign_thread_from(message)
            if message.did_doc_attach:
                try:
                    # convert diddoc attachment to diddoc...
                    async with self.profile.session() as session:
                        wallet = session.inject(BaseWallet)
                        conn_did_doc = await self.verify_diddoc(
                            wallet, message.did_doc_attach
                        )
                    # get the connection targets...
                    targets = self.diddoc_connection_targets(
                        conn_did_doc,
                        message_receipt.recipient_verkey,
                    )
                except DIDXManagerError:
                    self._logger.exception("Error parsing DIDDoc for problem report")

        return report, targets<|MERGE_RESOLUTION|>--- conflicted
+++ resolved
@@ -524,11 +524,7 @@
             self._logger.debug(
                 "No DID Doc attachment in request; doc will be resolved from DID"
             )
-<<<<<<< HEAD
             await self.record_keys_for_resolvable_did(request.did)
-=======
-            await self.record_did(request.did)
->>>>>>> 8ca1ab36
 
         if conn_rec:  # request is against explicit invitation
             auto_accept = (
@@ -846,11 +842,7 @@
             self._logger.debug(
                 "No DID Doc attachment in response; doc will be resolved from DID"
             )
-<<<<<<< HEAD
             await self.record_keys_for_resolvable_did(response.did)
-=======
-            await self.record_did(response.did)
->>>>>>> 8ca1ab36
 
         conn_rec.their_did = their_did
 
