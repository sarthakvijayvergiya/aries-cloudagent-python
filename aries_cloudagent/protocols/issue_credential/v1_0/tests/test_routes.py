from asynctest import mock as async_mock, TestCase as AsyncTestCase

from .....admin.request_context import AdminRequestContext
<<<<<<< HEAD
from .....wallet.base import BaseWallet, DIDInfo
from .....wallet.key_type import KeyType
from .....wallet.did_method import DIDMethod
=======
from .....wallet.base import BaseWallet
from .....wallet.did_info import DIDInfo
>>>>>>> 73361c60

from .. import routes as test_module


class TestCredentialRoutes(AsyncTestCase):
    async def setUp(self):
        self.session_inject = {}
        self.context = AdminRequestContext.test_context(self.session_inject)
        self.request_dict = {
            "context": self.context,
            "outbound_message_router": async_mock.CoroutineMock(),
        }
        self.request = async_mock.MagicMock(
            app={},
            match_info={},
            query={},
            __getitem__=lambda _, k: self.request_dict[k],
        )

    async def test_credential_exchange_list(self):
        self.request.query = {
            "thread_id": "dummy",
            "connection_id": "dummy",
            "role": "dummy",
            "state": "dummy",
        }

        with async_mock.patch.object(
            test_module, "V10CredentialExchange", autospec=True
        ) as mock_cred_ex:
            mock_cred_ex.query = async_mock.CoroutineMock()
            mock_cred_ex.query.return_value = [mock_cred_ex]
            mock_cred_ex.serialize = async_mock.MagicMock()
            mock_cred_ex.serialize.return_value = {"hello": "world"}

            with async_mock.patch.object(
                test_module.web, "json_response"
            ) as mock_response:
                await test_module.credential_exchange_list(self.request)
                mock_response.assert_called_once_with(
                    {"results": [mock_cred_ex.serialize.return_value]}
                )

    async def test_credential_exchange_list_x(self):
        self.request.query = {
            "thread_id": "dummy",
            "connection_id": "dummy",
            "role": "dummy",
            "state": "dummy",
        }

        with async_mock.patch.object(
            test_module, "V10CredentialExchange", autospec=True
        ) as mock_cred_ex:
            mock_cred_ex.connection_id = "conn-123"
            mock_cred_ex.thread_id = "conn-123"
            mock_cred_ex.query = async_mock.CoroutineMock(
                side_effect=test_module.StorageError()
            )
            with self.assertRaises(test_module.web.HTTPBadRequest):
                await test_module.credential_exchange_list(self.request)

    async def test_credential_exchange_retrieve(self):
        self.request.match_info = {"cred_ex_id": "dummy"}

        with async_mock.patch.object(
            test_module, "V10CredentialExchange", autospec=True
        ) as mock_cred_ex:
            mock_cred_ex.connection_id = "conn-123"
            mock_cred_ex.thread_id = "conn-123"
            mock_cred_ex.retrieve_by_id = async_mock.CoroutineMock()
            mock_cred_ex.retrieve_by_id.return_value = mock_cred_ex
            mock_cred_ex.serialize = async_mock.MagicMock()
            mock_cred_ex.serialize.return_value = {"hello": "world"}

            with async_mock.patch.object(
                test_module.web, "json_response"
            ) as mock_response:
                await test_module.credential_exchange_retrieve(self.request)
                mock_response.assert_called_once_with(
                    mock_cred_ex.serialize.return_value
                )

    async def test_credential_exchange_retrieve_not_found(self):
        self.request.match_info = {"cred_ex_id": "dummy"}

        with async_mock.patch.object(
            test_module, "V10CredentialExchange", autospec=True
        ) as mock_cred_ex:
            mock_cred_ex.connection_id = "conn-123"
            mock_cred_ex.thread_id = "conn-123"
            mock_cred_ex.retrieve_by_id = async_mock.CoroutineMock(
                side_effect=test_module.StorageNotFoundError()
            )
            with self.assertRaises(test_module.web.HTTPNotFound):
                await test_module.credential_exchange_retrieve(self.request)

    async def test_credential_exchange_retrieve_x(self):
        self.request.match_info = {"cred_ex_id": "dummy"}

        with async_mock.patch.object(
            test_module, "V10CredentialExchange", autospec=True
        ) as mock_cred_ex:
            mock_cred_ex.connection_id = "conn-123"
            mock_cred_ex.thread_id = "conn-123"
            mock_cred_ex.retrieve_by_id = async_mock.CoroutineMock()
            mock_cred_ex.retrieve_by_id.return_value = mock_cred_ex
            mock_cred_ex.serialize = async_mock.MagicMock(
                side_effect=test_module.BaseModelError()
            )
            with self.assertRaises(test_module.web.HTTPBadRequest):
                await test_module.credential_exchange_retrieve(self.request)

    async def test_credential_exchange_create(self):
        self.request.json = async_mock.CoroutineMock()

        with async_mock.patch.object(
            test_module, "ConnRecord", autospec=True
        ) as mock_connection_record, async_mock.patch.object(
            test_module, "CredentialManager", autospec=True
        ) as mock_credential_manager, async_mock.patch.object(
            test_module.CredentialPreview, "deserialize", autospec=True
        ), async_mock.patch.object(
            test_module.web, "json_response"
        ) as mock_response:
            mock_credential_manager.return_value.create_offer = (
                async_mock.CoroutineMock()
            )

            mock_credential_manager.return_value.create_offer.return_value = (
                async_mock.CoroutineMock(),
                async_mock.CoroutineMock(),
            )

            mock_cred_ex_record = async_mock.MagicMock()
            mock_cred_offer = async_mock.MagicMock()

            mock_credential_manager.return_value.prepare_send.return_value = (
                mock_cred_ex_record,
                mock_cred_offer,
            )

            await test_module.credential_exchange_create(self.request)

            mock_response.assert_called_once_with(
                mock_cred_ex_record.serialize.return_value
            )

    async def test_credential_exchange_create_x(self):
        self.request.json = async_mock.CoroutineMock()

        with async_mock.patch.object(
            test_module, "ConnRecord", autospec=True
        ) as mock_connection_record, async_mock.patch.object(
            test_module, "CredentialManager", autospec=True
        ) as mock_credential_manager, async_mock.patch.object(
            test_module.CredentialPreview, "deserialize", autospec=True
        ), async_mock.patch.object(
            test_module.web, "json_response"
        ) as mock_response:
            mock_credential_manager.return_value.create_offer = (
                async_mock.CoroutineMock()
            )

            mock_credential_manager.return_value.create_offer.return_value = (
                async_mock.CoroutineMock(),
                async_mock.CoroutineMock(),
            )

            mock_cred_ex_record = async_mock.MagicMock()
            mock_cred_offer = async_mock.MagicMock()

            mock_credential_manager.return_value.prepare_send.side_effect = (
                test_module.StorageError()
            )

            with self.assertRaises(test_module.web.HTTPBadRequest):
                await test_module.credential_exchange_create(self.request)

    async def test_credential_exchange_create_no_proposal(self):
        conn_id = "connection-id"

        self.request.json = async_mock.CoroutineMock(
            return_value={"connection_id": conn_id}
        )

        with self.assertRaises(test_module.web.HTTPBadRequest) as context:
            await test_module.credential_exchange_create(self.request)
        assert "credential_proposal" in str(context.exception)

    async def test_credential_exchange_send(self):
        self.request.json = async_mock.CoroutineMock()

        with async_mock.patch.object(
            test_module, "ConnRecord", autospec=True
        ) as mock_conn_rec, async_mock.patch.object(
            test_module, "CredentialManager", autospec=True
        ) as mock_credential_manager, async_mock.patch.object(
            test_module.CredentialPreview, "deserialize", autospec=True
        ), async_mock.patch.object(
            test_module.web, "json_response"
        ) as mock_response:
            mock_credential_manager.return_value.create_offer = (
                async_mock.CoroutineMock()
            )

            mock_credential_manager.return_value.create_offer.return_value = (
                async_mock.CoroutineMock(),
                async_mock.CoroutineMock(),
            )

            mock_cred_ex_record = async_mock.MagicMock()
            mock_cred_offer = async_mock.MagicMock()

            mock_credential_manager.return_value.prepare_send.return_value = (
                mock_cred_ex_record,
                mock_cred_offer,
            )

            await test_module.credential_exchange_send(self.request)

            mock_response.assert_called_once_with(
                mock_cred_ex_record.serialize.return_value
            )

    async def test_credential_exchange_send_no_proposal(self):
        conn_id = "connection-id"

        self.request.json = async_mock.CoroutineMock(
            return_value={"connection_id": conn_id}
        )

        with self.assertRaises(test_module.web.HTTPBadRequest) as context:
            await test_module.credential_exchange_send(self.request)
        assert "credential_proposal" in str(context.exception)

    async def test_credential_exchange_send_no_conn_record(self):
        conn_id = "connection-id"
        preview_spec = {"attributes": [{"name": "attr", "value": "value"}]}

        self.request.json = async_mock.CoroutineMock(
            return_value={"connection_id": conn_id, "credential_proposal": preview_spec}
        )

        with async_mock.patch.object(
            test_module, "ConnRecord", autospec=True
        ) as mock_conn_rec, async_mock.patch.object(
            test_module, "CredentialManager", autospec=True
        ) as mock_credential_manager:

            # Emulate storage not found (bad connection id)
            mock_conn_rec.retrieve_by_id = async_mock.CoroutineMock(
                side_effect=test_module.StorageNotFoundError()
            )

            mock_credential_manager.return_value.create_offer.return_value = (
                async_mock.MagicMock(),
                async_mock.MagicMock(),
            )

            with self.assertRaises(test_module.web.HTTPBadRequest):
                await test_module.credential_exchange_send(self.request)

    async def test_credential_exchange_send_not_ready(self):
        conn_id = "connection-id"
        preview_spec = {"attributes": [{"name": "attr", "value": "value"}]}

        self.request.json = async_mock.CoroutineMock(
            return_value={"connection_id": conn_id, "credential_proposal": preview_spec}
        )

        with async_mock.patch.object(
            test_module, "ConnRecord", autospec=True
        ) as mock_conn_rec, async_mock.patch.object(
            test_module, "CredentialManager", autospec=True
        ) as mock_credential_manager:

            # Emulate connection not ready
            mock_conn_rec.retrieve_by_id.return_value.is_ready = False

            mock_credential_manager.return_value.create_offer.return_value = (
                async_mock.MagicMock(),
                async_mock.MagicMock(),
            )

            with self.assertRaises(test_module.web.HTTPForbidden):
                await test_module.credential_exchange_send(self.request)

    async def test_credential_exchange_send_proposal(self):
        conn_id = "connection-id"
        preview_spec = {"attributes": [{"name": "attr", "value": "value"}]}

        self.request.json = async_mock.CoroutineMock(
            return_value={"connection_id": conn_id, "credential_proposal": preview_spec}
        )

        with async_mock.patch.object(
            test_module, "ConnRecord", autospec=True
        ) as mock_conn_rec, async_mock.patch.object(
            test_module, "CredentialManager", autospec=True
        ) as mock_credential_manager, async_mock.patch.object(
            test_module.CredentialProposal, "deserialize", autospec=True
        ) as mock_proposal_deserialize, async_mock.patch.object(
            test_module.web, "json_response"
        ) as mock_response:

            mock_cred_ex_record = async_mock.MagicMock()

            mock_credential_manager.return_value.create_proposal.return_value = (
                mock_cred_ex_record
            )

            await test_module.credential_exchange_send_proposal(self.request)

            mock_response.assert_called_once_with(
                mock_cred_ex_record.serialize.return_value
            )

            self.request["outbound_message_router"].assert_awaited_once_with(
                mock_proposal_deserialize.return_value, connection_id=conn_id
            )

    async def test_credential_exchange_send_proposal_no_conn_record(self):
        self.request.json = async_mock.CoroutineMock()

        with async_mock.patch.object(
            test_module, "ConnRecord", autospec=True
        ) as mock_conn_rec, async_mock.patch.object(
            test_module, "CredentialManager", autospec=True
        ) as mock_credential_manager, async_mock.patch.object(
            test_module.CredentialPreview, "deserialize", autospec=True
        ) as mock_preview_deserialize:

            # Emulate storage not found (bad connection id)
            mock_conn_rec.retrieve_by_id = async_mock.CoroutineMock(
                side_effect=test_module.StorageNotFoundError()
            )

            mock_credential_manager.return_value.create_proposal.return_value = (
                async_mock.MagicMock()
            )

            with self.assertRaises(test_module.web.HTTPBadRequest):
                await test_module.credential_exchange_send_proposal(self.request)

    async def test_credential_exchange_send_proposal_deser_x(self):
        conn_id = "connection-id"
        preview_spec = {"attributes": [{"name": "attr", "value": "value"}]}

        self.request.json = async_mock.CoroutineMock(
            return_value={"connection_id": conn_id, "credential_proposal": preview_spec}
        )

        with async_mock.patch.object(
            test_module, "ConnRecord", autospec=True
        ) as mock_conn_rec, async_mock.patch.object(
            test_module, "CredentialManager", autospec=True
        ) as mock_credential_manager, async_mock.patch.object(
            test_module.CredentialProposal, "deserialize", autospec=True
        ) as mock_proposal_deserialize:
            mock_cred_ex_record = async_mock.MagicMock()
            mock_credential_manager.return_value.create_proposal.return_value = (
                mock_cred_ex_record
            )
            mock_proposal_deserialize.side_effect = test_module.BaseModelError()
            with self.assertRaises(test_module.web.HTTPBadRequest):
                await test_module.credential_exchange_send_proposal(self.request)

    async def test_credential_exchange_send_proposal_not_ready(self):
        self.request.json = async_mock.CoroutineMock()

        with async_mock.patch.object(
            test_module, "ConnRecord", autospec=True
        ) as mock_conn_rec, async_mock.patch.object(
            test_module, "CredentialManager", autospec=True
        ) as mock_credential_manager, async_mock.patch.object(
            test_module.CredentialPreview, "deserialize", autospec=True
        ) as mock_preview_deserialize:

            # Emulate connection not ready
            mock_conn_rec.retrieve_by_id = async_mock.CoroutineMock()
            mock_conn_rec.retrieve_by_id.return_value.is_ready = False

            mock_credential_manager.return_value.create_proposal.return_value = (
                async_mock.MagicMock()
            )

            with self.assertRaises(test_module.web.HTTPForbidden):
                await test_module.credential_exchange_send_proposal(self.request)

    async def test_credential_exchange_create_free_offer(self):
        self.request.json = async_mock.CoroutineMock(
            return_value={
                "auto_issue": False,
                "cred_def_id": "cred-def-id",
                "connection_id": "dummy",
                "credential_preview": {
                    "attributes": [{"name": "hello", "value": "world"}]
                },
            }
        )

        self.context.update_settings({"default_endpoint": "http://1.2.3.4:8081"})
        self.session_inject[BaseWallet] = async_mock.MagicMock(
            get_local_did=async_mock.CoroutineMock(
                return_value=DIDInfo(
                    "did",
                    "verkey",
                    {"meta": "data"},
                    method=DIDMethod.SOV,
                    key_type=KeyType.ED25519,
                )
            ),
            get_public_did=async_mock.CoroutineMock(
                return_value=DIDInfo(
                    "public-did",
                    "verkey",
                    {"meta": "data"},
                    method=DIDMethod.SOV,
                    key_type=KeyType.ED25519,
                )
            ),
        )

        with async_mock.patch.object(
            test_module, "ConnRecord", autospec=True
        ) as mock_conn_rec, async_mock.patch.object(
            test_module, "CredentialManager", autospec=True
        ) as mock_credential_manager, async_mock.patch.object(
            test_module, "serialize_outofband"
        ) as mock_seroob, async_mock.patch.object(
            test_module.web, "json_response"
        ) as mock_response:
            mock_credential_manager.return_value.create_offer = (
                async_mock.CoroutineMock()
            )
            mock_cred_ex_record = async_mock.MagicMock()
            mock_credential_manager.return_value.create_offer.return_value = (
                mock_cred_ex_record,
                async_mock.MagicMock(),
            )
            mock_seroob.return_value = "abc123"

            await test_module.credential_exchange_create_free_offer(self.request)

            mock_response.assert_called_once_with(
                {
                    "record": mock_cred_ex_record.serialize.return_value,
                    "oob_url": "abc123",
                }
            )

    async def test_credential_exchange_create_free_offer_no_cred_def_id(self):
        self.request.json = async_mock.CoroutineMock(
            return_value={
                "auto_issue": False,
                "connection_id": "dummy",
                "credential_preview": {
                    "attributes": [{"name": "hello", "value": "world"}]
                },
            }
        )

        with self.assertRaises(test_module.web.HTTPBadRequest):
            await test_module.credential_exchange_create_free_offer(self.request)

    async def test_credential_exchange_create_free_offer_no_preview(self):
        self.request.json = async_mock.CoroutineMock()
        self.request.json.return_value = {"comment": "comment", "cred_def_id": "dummy"}

        with self.assertRaises(test_module.web.HTTPBadRequest):
            await test_module.credential_exchange_create_free_offer(self.request)

    async def test_credential_exchange_create_free_offer_retrieve_conn_rec_x(self):
        self.request.json = async_mock.CoroutineMock(
            return_value={
                "auto_issue": False,
                "cred_def_id": "cred-def-id",
                "connection_id": "dummy",
                "credential_preview": {
                    "attributes": [{"name": "hello", "value": "world"}]
                },
            }
        )

        self.session_inject[BaseWallet] = async_mock.MagicMock(
            get_local_did=async_mock.CoroutineMock(
                side_effect=test_module.WalletError()
            ),
        )

        with async_mock.patch.object(
            test_module, "ConnRecord", autospec=True
        ) as mock_conn_rec:
            with self.assertRaises(test_module.web.HTTPBadRequest):
                await test_module.credential_exchange_create_free_offer(self.request)

    async def test_credential_exchange_create_free_offer_no_conn_id(self):
        self.request.json = async_mock.CoroutineMock(
            return_value={
                "auto_issue": False,
                "cred_def_id": "cred-def-id",
                "credential_preview": {
                    "attributes": [{"name": "hello", "value": "world"}]
                },
            }
        )

        self.context.update_settings({"default_endpoint": "http://1.2.3.4:8081"})
        self.session_inject[BaseWallet] = async_mock.MagicMock(
            get_public_did=async_mock.CoroutineMock(
                return_value=DIDInfo(
                    "public-did",
                    "verkey",
                    {"meta": "data"},
                    method=DIDMethod.SOV,
                    key_type=KeyType.ED25519,
                )
            ),
            get_local_did=async_mock.CoroutineMock(
                return_value=DIDInfo(
                    "did",
                    "verkey",
                    {"meta": "data"},
                    method=DIDMethod.SOV,
                    key_type=KeyType.ED25519,
                )
            ),
        )

        with async_mock.patch.object(
            test_module, "ConnRecord", autospec=True
        ) as mock_conn_rec, async_mock.patch.object(
            test_module, "CredentialManager", autospec=True
        ) as mock_credential_manager, async_mock.patch.object(
            test_module, "serialize_outofband"
        ) as mock_seroob, async_mock.patch.object(
            test_module.web, "json_response"
        ) as mock_response:

            mock_credential_manager.return_value.create_offer = (
                async_mock.CoroutineMock()
            )

            mock_cred_ex_record = async_mock.MagicMock()

            mock_credential_manager.return_value.create_offer.return_value = (
                mock_cred_ex_record,
                async_mock.MagicMock(),
            )

            mock_seroob.return_value = "abc123"

            await test_module.credential_exchange_create_free_offer(self.request)

            mock_response.assert_called_once_with(
                {
                    "record": mock_cred_ex_record.serialize.return_value,
                    "oob_url": "abc123",
                }
            )

    async def test_credential_exchange_create_free_offer_no_conn_id_no_public_did(self):
        self.request.json = async_mock.CoroutineMock(
            return_value={
                "auto_issue": False,
                "cred_def_id": "cred-def-id",
                "credential_preview": {
                    "attributes": [{"name": "hello", "value": "world"}]
                },
            }
        )

        self.context.update_settings({"default_endpoint": "http://1.2.3.4:8081"})
        self.session_inject[BaseWallet] = async_mock.MagicMock(
            get_public_did=async_mock.CoroutineMock(return_value=None),
        )

        with self.assertRaises(test_module.web.HTTPBadRequest):
            await test_module.credential_exchange_create_free_offer(self.request)

    async def test_credential_exchange_create_free_offer_no_endpoint(self):
        self.request.json = async_mock.CoroutineMock(
            return_value={
                "auto_issue": False,
                "cred_def_id": "cred-def-id",
                "credential_preview": {
                    "attributes": [{"name": "hello", "value": "world"}]
                },
            }
        )

        self.session_inject[BaseWallet] = async_mock.MagicMock(
            get_public_did=async_mock.CoroutineMock(
                return_value=DIDInfo(
                    "did",
                    "verkey",
                    {"meta": "data"},
                    method=DIDMethod.SOV,
                    key_type=KeyType.ED25519,
                )
            ),
        )

        with self.assertRaises(test_module.web.HTTPBadRequest):
            await test_module.credential_exchange_create_free_offer(self.request)

    async def test_credential_exchange_create_free_offer_deser_x(self):
        self.request.json = async_mock.CoroutineMock(
            return_value={
                "auto_issue": False,
                "cred_def_id": "cred-def-id",
                "connection_id": "dummy",
                "credential_preview": {
                    "attributes": [{"name": "hello", "value": "world"}]
                },
            }
        )

        self.context.update_settings({"default_endpoint": "http://1.2.3.4:8081"})
        self.session_inject[BaseWallet] = async_mock.MagicMock(
            get_local_did=async_mock.CoroutineMock(
                return_value=DIDInfo(
                    "did",
                    "verkey",
                    {"meta": "data"},
                    method=DIDMethod.SOV,
                    key_type=KeyType.ED25519,
                )
            ),
            get_public_did=async_mock.CoroutineMock(
                return_value=DIDInfo(
                    "public-did",
                    "verkey",
                    {"meta": "data"},
                    method=DIDMethod.SOV,
                    key_type=KeyType.ED25519,
                )
            ),
        )

        with async_mock.patch.object(
            test_module, "ConnRecord", autospec=True
        ) as mock_conn_rec, async_mock.patch.object(
            test_module, "CredentialManager", autospec=True
        ) as mock_credential_manager:
            mock_credential_manager.return_value.create_offer = (
                async_mock.CoroutineMock()
            )
            mock_cred_ex_record = async_mock.MagicMock()
            mock_credential_manager.return_value.create_offer.side_effect = (
                test_module.BaseModelError()
            )

            with self.assertRaises(test_module.web.HTTPBadRequest):
                await test_module.credential_exchange_create_free_offer(self.request)

    async def test_credential_exchange_send_free_offer(self):
        self.request.json = async_mock.CoroutineMock(
            return_value={
                "auto_issue": False,
                "cred_def_id": "cred-def-id",
                "credential_preview": {
                    "attributes": [{"name": "hello", "value": "world"}]
                },
            }
        )

        with async_mock.patch.object(
            test_module, "ConnRecord", autospec=True
        ) as mock_conn_rec, async_mock.patch.object(
            test_module, "CredentialManager", autospec=True
        ) as mock_credential_manager, async_mock.patch.object(
            test_module.web, "json_response"
        ) as mock_response:

            mock_credential_manager.return_value.create_offer = (
                async_mock.CoroutineMock()
            )

            mock_cred_ex_record = async_mock.MagicMock()

            mock_credential_manager.return_value.create_offer.return_value = (
                mock_cred_ex_record,
                async_mock.MagicMock(),
            )

            await test_module.credential_exchange_send_free_offer(self.request)

            mock_response.assert_called_once_with(
                mock_cred_ex_record.serialize.return_value
            )

    async def test_credential_exchange_send_free_offer_no_cred_def_id(self):
        self.request.json = async_mock.CoroutineMock()
        self.request.json.return_value = {
            "comment": "comment",
            "credential_preview": "dummy",
        }

        with self.assertRaises(test_module.web.HTTPBadRequest):
            await test_module.credential_exchange_send_free_offer(self.request)

    async def test_credential_exchange_send_free_offer_no_preview(self):
        self.request.json = async_mock.CoroutineMock()
        self.request.json.return_value = {"comment": "comment", "cred_def_id": "dummy"}

        with self.assertRaises(test_module.web.HTTPBadRequest):
            await test_module.credential_exchange_send_free_offer(self.request)

    async def test_credential_exchange_send_free_offer_no_conn_record(self):
        self.request.json = async_mock.CoroutineMock(
            return_value={
                "auto_issue": False,
                "cred_def_id": "cred-def-id",
                "credential_preview": "dummy",
            }
        )

        with async_mock.patch.object(
            test_module, "ConnRecord", autospec=True
        ) as mock_conn_rec, async_mock.patch.object(
            test_module, "CredentialManager", autospec=True
        ) as mock_credential_manager:

            # Emulate storage not found (bad connection id)
            mock_conn_rec.retrieve_by_id = async_mock.CoroutineMock(
                side_effect=test_module.StorageNotFoundError()
            )

            mock_credential_manager.return_value.create_offer = (
                async_mock.CoroutineMock()
            )
            mock_credential_manager.return_value.create_offer.return_value = (
                async_mock.MagicMock(),
                async_mock.MagicMock(),
            )

            with self.assertRaises(test_module.web.HTTPBadRequest):
                await test_module.credential_exchange_send_free_offer(self.request)

    async def test_credential_exchange_send_free_offer_not_ready(self):
        self.request.json = async_mock.CoroutineMock()
        self.request.json.return_value["auto_issue"] = True

        with async_mock.patch.object(
            test_module, "ConnRecord", autospec=True
        ) as mock_conn_rec, async_mock.patch.object(
            test_module, "CredentialManager", autospec=True
        ) as mock_credential_manager:

            # Emulate connection not ready
            mock_conn_rec.retrieve_by_id = async_mock.CoroutineMock()
            mock_conn_rec.retrieve_by_id.return_value.is_ready = False

            mock_credential_manager.return_value.create_offer = (
                async_mock.CoroutineMock()
            )
            mock_credential_manager.return_value.create_offer.return_value = (
                async_mock.MagicMock(),
                async_mock.MagicMock(),
            )

            with self.assertRaises(test_module.web.HTTPForbidden):
                await test_module.credential_exchange_send_free_offer(self.request)

    async def test_credential_exchange_send_bound_offer(self):
        self.request.json = async_mock.CoroutineMock()
        self.request.match_info = {"cred_ex_id": "dummy"}

        with async_mock.patch.object(
            test_module, "ConnRecord", autospec=True
        ) as mock_conn_rec, async_mock.patch.object(
            test_module, "CredentialManager", autospec=True
        ) as mock_credential_manager, async_mock.patch.object(
            test_module, "V10CredentialExchange", autospec=True
        ) as mock_cred_ex, async_mock.patch.object(
            test_module.web, "json_response"
        ) as mock_response:

            mock_cred_ex.retrieve_by_id = async_mock.CoroutineMock()
            mock_cred_ex.retrieve_by_id.return_value.state = (
                mock_cred_ex.STATE_PROPOSAL_RECEIVED
            )

            mock_credential_manager.return_value.create_offer = (
                async_mock.CoroutineMock()
            )

            mock_cred_ex_record = async_mock.MagicMock()

            mock_credential_manager.return_value.create_offer.return_value = (
                mock_cred_ex_record,
                async_mock.MagicMock(),
            )

            await test_module.credential_exchange_send_bound_offer(self.request)

            mock_response.assert_called_once_with(
                mock_cred_ex_record.serialize.return_value
            )

    async def test_credential_exchange_send_bound_offer_bad_cred_ex_id(self):
        self.request.json = async_mock.CoroutineMock()
        self.request.match_info = {"cred_ex_id": "dummy"}

        with async_mock.patch.object(
            test_module, "V10CredentialExchange", autospec=True
        ) as mock_cred_ex:
            mock_cred_ex.connection_id = "conn-123"
            mock_cred_ex.thread_id = "conn-123"
            mock_cred_ex.retrieve_by_id = async_mock.CoroutineMock()
            mock_cred_ex.retrieve_by_id.side_effect = test_module.StorageNotFoundError()

            with self.assertRaises(test_module.web.HTTPNotFound):
                await test_module.credential_exchange_send_bound_offer(self.request)

    async def test_credential_exchange_send_bound_offer_no_conn_record(self):
        self.request.json = async_mock.CoroutineMock()
        self.request.match_info = {"cred_ex_id": "dummy"}

        with async_mock.patch.object(
            test_module, "ConnRecord", autospec=True
        ) as mock_conn_rec, async_mock.patch.object(
            test_module, "CredentialManager", autospec=True
        ) as mock_credential_manager, async_mock.patch.object(
            test_module, "V10CredentialExchange", autospec=True
        ) as mock_cred_ex:
            mock_cred_ex.connection_id = "conn-123"
            mock_cred_ex.thread_id = "conn-123"
            mock_cred_ex.retrieve_by_id = async_mock.CoroutineMock()
            mock_cred_ex.retrieve_by_id.return_value.state = (
                mock_cred_ex.STATE_PROPOSAL_RECEIVED
            )

            # Emulate storage not found (bad connection id)
            mock_conn_rec.retrieve_by_id = async_mock.CoroutineMock(
                side_effect=test_module.StorageNotFoundError()
            )

            mock_credential_manager.return_value.create_offer = (
                async_mock.CoroutineMock()
            )
            mock_credential_manager.return_value.create_offer.return_value = (
                async_mock.MagicMock(),
                async_mock.MagicMock(),
            )

            with self.assertRaises(test_module.web.HTTPBadRequest):
                await test_module.credential_exchange_send_bound_offer(self.request)

    async def test_credential_exchange_send_bound_offer_bad_state(self):
        self.request.json = async_mock.CoroutineMock()
        self.request.match_info = {"cred_ex_id": "dummy"}

        with async_mock.patch.object(
            test_module, "V10CredentialExchange", autospec=True
        ) as mock_cred_ex:
            mock_cred_ex.connection_id = "conn-123"
            mock_cred_ex.thread_id = "conn-123"
            mock_cred_ex.retrieve_by_id = async_mock.CoroutineMock()
            mock_cred_ex.retrieve_by_id.return_value.state = mock_cred_ex.STATE_ACKED

            with self.assertRaises(test_module.web.HTTPBadRequest):
                await test_module.credential_exchange_send_bound_offer(self.request)

    async def test_credential_exchange_send_bound_offer_not_ready(self):
        self.request.json = async_mock.CoroutineMock()
        self.request.match_info = {"cred_ex_id": "dummy"}

        with async_mock.patch.object(
            test_module, "ConnRecord", autospec=True
        ) as mock_conn_rec, async_mock.patch.object(
            test_module, "CredentialManager", autospec=True
        ) as mock_credential_manager, async_mock.patch.object(
            test_module, "V10CredentialExchange", autospec=True
        ) as mock_cred_ex:
            mock_cred_ex.connection_id = "conn-123"
            mock_cred_ex.thread_id = "conn-123"
            mock_cred_ex.retrieve_by_id = async_mock.CoroutineMock()
            mock_cred_ex.retrieve_by_id.return_value.state = (
                mock_cred_ex.STATE_PROPOSAL_RECEIVED
            )

            # Emulate connection not ready
            mock_conn_rec.retrieve_by_id = async_mock.CoroutineMock()
            mock_conn_rec.retrieve_by_id.return_value.is_ready = False

            mock_credential_manager.return_value.create_offer = (
                async_mock.CoroutineMock()
            )
            mock_credential_manager.return_value.create_offer.return_value = (
                async_mock.MagicMock(),
                async_mock.MagicMock(),
            )

            with self.assertRaises(test_module.web.HTTPForbidden):
                await test_module.credential_exchange_send_bound_offer(self.request)

    async def test_credential_exchange_send_request(self):
        self.request.json = async_mock.CoroutineMock()
        self.request.match_info = {"cred_ex_id": "dummy"}

        with async_mock.patch.object(
            test_module, "ConnRecord", autospec=True
        ) as mock_conn_rec, async_mock.patch.object(
            test_module, "CredentialManager", autospec=True
        ) as mock_credential_manager, async_mock.patch.object(
            test_module, "V10CredentialExchange", autospec=True
        ) as mock_cred_ex, async_mock.patch.object(
            test_module.web, "json_response"
        ) as mock_response:

            mock_cred_ex.retrieve_by_id = async_mock.CoroutineMock()
            mock_cred_ex.retrieve_by_id.return_value.state = (
                mock_cred_ex.STATE_OFFER_RECEIVED
            )

            mock_cred_ex_record = async_mock.MagicMock()

            mock_credential_manager.return_value.create_request.return_value = (
                mock_cred_ex_record,
                async_mock.MagicMock(),
            )

            await test_module.credential_exchange_send_request(self.request)

            mock_response.assert_called_once_with(
                mock_cred_ex_record.serialize.return_value
            )

    async def test_credential_exchange_send_request_bad_cred_ex_id(self):
        self.request.json = async_mock.CoroutineMock()
        self.request.match_info = {"cred_ex_id": "dummy"}

        with async_mock.patch.object(
            test_module, "V10CredentialExchange", autospec=True
        ) as mock_cred_ex:
            mock_cred_ex.connection_id = "conn-123"
            mock_cred_ex.thread_id = "conn-123"
            mock_cred_ex.retrieve_by_id = async_mock.CoroutineMock()
            mock_cred_ex.retrieve_by_id.side_effect = test_module.StorageNotFoundError()

            with self.assertRaises(test_module.web.HTTPNotFound):
                await test_module.credential_exchange_send_request(self.request)

    async def test_credential_exchange_send_request_no_conn_record(self):
        self.request.json = async_mock.CoroutineMock()
        self.request.match_info = {"cred_ex_id": "dummy"}

        with async_mock.patch.object(
            test_module, "ConnRecord", autospec=True
        ) as mock_conn_rec, async_mock.patch.object(
            test_module, "CredentialManager", autospec=True
        ) as mock_credential_manager, async_mock.patch.object(
            test_module, "V10CredentialExchange", autospec=True
        ) as mock_cred_ex:
            mock_cred_ex.connection_id = "conn-123"
            mock_cred_ex.thread_id = "conn-123"
            mock_cred_ex.retrieve_by_id = async_mock.CoroutineMock()
            mock_cred_ex.retrieve_by_id.return_value.state = (
                mock_cred_ex.STATE_OFFER_RECEIVED
            )

            # Emulate storage not found (bad connection id)
            mock_conn_rec.retrieve_by_id = async_mock.CoroutineMock(
                side_effect=test_module.StorageNotFoundError()
            )

            mock_credential_manager.return_value.create_offer = (
                async_mock.CoroutineMock()
            )
            mock_credential_manager.return_value.create_offer.return_value = (
                async_mock.MagicMock(),
                async_mock.MagicMock(),
            )

            with self.assertRaises(test_module.web.HTTPBadRequest):
                await test_module.credential_exchange_send_request(self.request)

    async def test_credential_exchange_send_request_not_ready(self):
        self.request.json = async_mock.CoroutineMock()
        self.request.match_info = {"cred_ex_id": "dummy"}

        with async_mock.patch.object(
            test_module, "ConnRecord", autospec=True
        ) as mock_conn_rec, async_mock.patch.object(
            test_module, "CredentialManager", autospec=True
        ) as mock_credential_manager, async_mock.patch.object(
            test_module, "V10CredentialExchange", autospec=True
        ) as mock_cred_ex:
            mock_cred_ex.connection_id = "conn-123"
            mock_cred_ex.thread_id = "conn-123"
            mock_cred_ex.retrieve_by_id = async_mock.CoroutineMock()
            mock_cred_ex.retrieve_by_id.return_value.state = (
                mock_cred_ex.STATE_OFFER_RECEIVED
            )

            # Emulate connection not ready
            mock_conn_rec.retrieve_by_id = async_mock.CoroutineMock()
            mock_conn_rec.retrieve_by_id.return_value.is_ready = False

            mock_credential_manager.return_value.create_offer = (
                async_mock.CoroutineMock()
            )
            mock_credential_manager.return_value.create_offer.return_value = (
                async_mock.MagicMock(),
                async_mock.MagicMock(),
            )

            with self.assertRaises(test_module.web.HTTPForbidden):
                await test_module.credential_exchange_send_request(self.request)

    async def test_credential_exchange_issue(self):
        self.request.json = async_mock.CoroutineMock()
        self.request.match_info = {"cred_ex_id": "dummy"}

        with async_mock.patch.object(
            test_module, "ConnRecord", autospec=True
        ) as mock_conn_rec, async_mock.patch.object(
            test_module, "CredentialManager", autospec=True
        ) as mock_credential_manager, async_mock.patch.object(
            test_module, "V10CredentialExchange", autospec=True
        ) as mock_cred_ex, async_mock.patch.object(
            test_module.web, "json_response"
        ) as mock_response:

            mock_cred_ex.retrieve_by_id = async_mock.CoroutineMock()
            mock_cred_ex.retrieve_by_id.return_value.state = (
                mock_cred_ex.STATE_REQUEST_RECEIVED
            )

            mock_cred_ex_record = async_mock.MagicMock()

            mock_credential_manager.return_value.issue_credential.return_value = (
                mock_cred_ex_record,
                async_mock.MagicMock(),
            )

            await test_module.credential_exchange_issue(self.request)

            mock_response.assert_called_once_with(
                mock_cred_ex_record.serialize.return_value
            )

    async def test_credential_exchange_issue_bad_cred_ex_id(self):
        self.request.json = async_mock.CoroutineMock()
        self.request.match_info = {"cred_ex_id": "dummy"}

        with async_mock.patch.object(
            test_module, "V10CredentialExchange", autospec=True
        ) as mock_cred_ex:
            mock_cred_ex.connection_id = "conn-123"
            mock_cred_ex.thread_id = "conn-123"
            mock_cred_ex.retrieve_by_id = async_mock.CoroutineMock()
            mock_cred_ex.retrieve_by_id.side_effect = test_module.StorageNotFoundError()

            with self.assertRaises(test_module.web.HTTPNotFound):
                await test_module.credential_exchange_issue(self.request)

    async def test_credential_exchange_issue_no_conn_record(self):
        self.request.json = async_mock.CoroutineMock()
        self.request.match_info = {"cred_ex_id": "dummy"}

        with async_mock.patch.object(
            test_module, "ConnRecord", autospec=True
        ) as mock_conn_rec, async_mock.patch.object(
            test_module, "CredentialManager", autospec=True
        ) as mock_credential_manager, async_mock.patch.object(
            test_module, "V10CredentialExchange", autospec=True
        ) as mock_cred_ex:

            mock_cred_ex.retrieve_by_id = async_mock.CoroutineMock()
            mock_cred_ex.retrieve_by_id.return_value.state = (
                mock_cred_ex.STATE_REQUEST_RECEIVED
            )

            # Emulate storage not found (bad connection id)
            mock_conn_rec.retrieve_by_id = async_mock.CoroutineMock(
                side_effect=test_module.StorageNotFoundError()
            )

            mock_credential_manager.return_value.issue_credential = (
                async_mock.CoroutineMock()
            )
            mock_credential_manager.return_value.issue_credential.return_value = (
                async_mock.MagicMock(),
                async_mock.MagicMock(),
            )

            with self.assertRaises(test_module.web.HTTPBadRequest):
                await test_module.credential_exchange_issue(self.request)

    async def test_credential_exchange_issue_not_ready(self):
        self.request.json = async_mock.CoroutineMock()
        self.request.match_info = {"cred_ex_id": "dummy"}

        with async_mock.patch.object(
            test_module, "ConnRecord", autospec=True
        ) as mock_conn_rec, async_mock.patch.object(
            test_module, "CredentialManager", autospec=True
        ) as mock_credential_manager, async_mock.patch.object(
            test_module, "V10CredentialExchange", autospec=True
        ) as mock_cred_ex:

            mock_cred_ex.retrieve_by_id = async_mock.CoroutineMock()
            mock_cred_ex.retrieve_by_id.return_value.state = (
                mock_cred_ex.STATE_REQUEST_RECEIVED
            )

            # Emulate connection not ready
            mock_conn_rec.retrieve_by_id = async_mock.CoroutineMock()
            mock_conn_rec.retrieve_by_id.return_value.is_ready = False

            mock_credential_manager.return_value.issue_credential = (
                async_mock.CoroutineMock()
            )
            mock_credential_manager.return_value.issue_credential.return_value = (
                async_mock.MagicMock(),
                async_mock.MagicMock(),
            )

            with self.assertRaises(test_module.web.HTTPForbidden):
                await test_module.credential_exchange_issue(self.request)

    async def test_credential_exchange_issue_rev_reg_full(self):
        self.request.json = async_mock.CoroutineMock()
        self.request.match_info = {"cred_ex_id": "dummy"}

        with async_mock.patch.object(
            test_module, "ConnRecord", autospec=True
        ) as mock_conn_rec, async_mock.patch.object(
            test_module, "CredentialManager", autospec=True
        ) as mock_credential_manager, async_mock.patch.object(
            test_module, "V10CredentialExchange", autospec=True
        ) as mock_cred_ex:

            mock_cred_ex.retrieve_by_id = async_mock.CoroutineMock()
            mock_cred_ex.retrieve_by_id.return_value.state = (
                mock_cred_ex.STATE_REQUEST_RECEIVED
            )

            mock_conn_rec.retrieve_by_id = async_mock.CoroutineMock()
            mock_conn_rec.retrieve_by_id.return_value.is_ready = True

            mock_issue_cred = async_mock.CoroutineMock(
                side_effect=test_module.IndyIssuerError()
            )
            mock_credential_manager.return_value.issue_credential = mock_issue_cred

            with self.assertRaises(test_module.web.HTTPBadRequest) as context:
                await test_module.credential_exchange_issue(self.request)

    async def test_credential_exchange_issue_deser_x(self):
        self.request.json = async_mock.CoroutineMock()
        self.request.match_info = {"cred_ex_id": "dummy"}

        mock_cred_ex_rec = async_mock.MagicMock(
            connection_id="dummy",
            serialize=async_mock.MagicMock(side_effect=test_module.BaseModelError()),
        )
        with async_mock.patch.object(
            test_module, "ConnRecord", autospec=True
        ) as mock_conn_rec, async_mock.patch.object(
            test_module, "CredentialManager", autospec=True
        ) as mock_credential_manager, async_mock.patch.object(
            test_module, "V10CredentialExchange", autospec=True
        ) as mock_cred_ex:
            mock_cred_ex.retrieve_by_id = async_mock.CoroutineMock(
                return_value=mock_cred_ex_rec
            )
            mock_credential_manager.return_value.issue_credential.return_value = (
                mock_cred_ex_rec,
                async_mock.MagicMock(),
            )
            with self.assertRaises(test_module.web.HTTPBadRequest):
                await test_module.credential_exchange_issue(self.request)

    async def test_credential_exchange_store(self):
        self.request.json = async_mock.CoroutineMock()
        self.request.match_info = {"cred_ex_id": "dummy"}

        with async_mock.patch.object(
            test_module, "ConnRecord", autospec=True
        ) as mock_conn_rec, async_mock.patch.object(
            test_module, "CredentialManager", autospec=True
        ) as mock_credential_manager, async_mock.patch.object(
            test_module, "V10CredentialExchange", autospec=True
        ) as mock_cred_ex, async_mock.patch.object(
            test_module.web, "json_response"
        ) as mock_response:

            mock_cred_ex.retrieve_by_id = async_mock.CoroutineMock()
            mock_cred_ex.retrieve_by_id.return_value.state = (
                mock_cred_ex.STATE_CREDENTIAL_RECEIVED
            )

            mock_cred_ex_record = async_mock.MagicMock()

            mock_credential_manager.return_value.store_credential.return_value = (
                mock_cred_ex_record,
                async_mock.MagicMock(),
            )

            await test_module.credential_exchange_store(self.request)

            mock_response.assert_called_once_with(
                mock_cred_ex_record.serialize.return_value
            )

    async def test_credential_exchange_store_bad_cred_id_json(self):
        self.request.json = async_mock.CoroutineMock(
            side_effect=test_module.JSONDecodeError("Nope", "Nope", 0)
        )
        self.request.match_info = {"cred_ex_id": "dummy"}

        with async_mock.patch.object(
            test_module, "ConnRecord", autospec=True
        ) as mock_conn_rec, async_mock.patch.object(
            test_module, "CredentialManager", autospec=True
        ) as mock_credential_manager, async_mock.patch.object(
            test_module, "V10CredentialExchange", autospec=True
        ) as mock_cred_ex, async_mock.patch.object(
            test_module.web, "json_response"
        ) as mock_response:

            mock_cred_ex.retrieve_by_id = async_mock.CoroutineMock()
            mock_cred_ex.retrieve_by_id.return_value.state = (
                mock_cred_ex.STATE_CREDENTIAL_RECEIVED
            )

            mock_cred_ex_record = async_mock.MagicMock()

            mock_credential_manager.return_value.store_credential.return_value = (
                mock_cred_ex_record,
                async_mock.MagicMock(),
            )

            await test_module.credential_exchange_store(self.request)

            mock_response.assert_called_once_with(
                mock_cred_ex_record.serialize.return_value
            )

    async def test_credential_exchange_store_bad_cred_ex_id(self):
        self.request.json = async_mock.CoroutineMock()
        self.request.match_info = {"cred_ex_id": "dummy"}

        with async_mock.patch.object(
            test_module, "V10CredentialExchange", autospec=True
        ) as mock_cred_ex:
            mock_cred_ex.connection_id = "conn-123"
            mock_cred_ex.thread_id = "conn-123"
            mock_cred_ex.retrieve_by_id = async_mock.CoroutineMock()
            mock_cred_ex.retrieve_by_id.side_effect = test_module.StorageNotFoundError()

            with self.assertRaises(test_module.web.HTTPNotFound):
                await test_module.credential_exchange_store(self.request)

    async def test_credential_exchange_store_no_conn_record(self):
        self.request.json = async_mock.CoroutineMock()
        self.request.match_info = {"cred_ex_id": "dummy"}

        with async_mock.patch.object(
            test_module, "ConnRecord", autospec=True
        ) as mock_conn_rec, async_mock.patch.object(
            test_module, "CredentialManager", autospec=True
        ) as mock_credential_manager, async_mock.patch.object(
            test_module, "V10CredentialExchange", autospec=True
        ) as mock_cred_ex:
            mock_cred_ex.connection_id = "conn-123"
            mock_cred_ex.thread_id = "conn-123"
            mock_cred_ex.retrieve_by_id = async_mock.CoroutineMock()
            mock_cred_ex.retrieve_by_id.return_value.state = (
                mock_cred_ex.STATE_CREDENTIAL_RECEIVED
            )

            # Emulate storage not found (bad connection id)
            mock_conn_rec.retrieve_by_id = async_mock.CoroutineMock(
                side_effect=test_module.StorageNotFoundError()
            )

            mock_credential_manager.return_value.store_credential.return_value = (
                mock_cred_ex,
                async_mock.MagicMock(),
            )

            with self.assertRaises(test_module.web.HTTPBadRequest):
                await test_module.credential_exchange_store(self.request)

    async def test_credential_exchange_store_not_ready(self):
        self.request.json = async_mock.CoroutineMock()
        self.request.match_info = {"cred_ex_id": "dummy"}

        with async_mock.patch.object(
            test_module, "ConnRecord", autospec=True
        ) as mock_conn_rec, async_mock.patch.object(
            test_module, "CredentialManager", autospec=True
        ) as mock_credential_manager, async_mock.patch.object(
            test_module, "V10CredentialExchange", autospec=True
        ) as mock_cred_ex:
            mock_cred_ex.connection_id = "conn-123"
            mock_cred_ex.thread_id = "conn-123"
            mock_cred_ex.retrieve_by_id = async_mock.CoroutineMock()
            mock_cred_ex.retrieve_by_id.return_value.state = (
                mock_cred_ex.STATE_CREDENTIAL_RECEIVED
            )

            # Emulate connection not ready
            mock_conn_rec.retrieve_by_id = async_mock.CoroutineMock()
            mock_conn_rec.retrieve_by_id.return_value.is_ready = False

            mock_credential_manager.return_value.store_credential.return_value = (
                mock_cred_ex,
                async_mock.MagicMock(),
            )

            with self.assertRaises(test_module.web.HTTPForbidden):
                await test_module.credential_exchange_store(self.request)

    async def test_credential_exchange_remove(self):
        self.request.match_info = {"cred_ex_id": "dummy"}

        with async_mock.patch.object(
            test_module, "V10CredentialExchange", autospec=True
        ) as mock_cred_ex, async_mock.patch.object(
            test_module.web, "json_response"
        ) as mock_response:
            mock_cred_ex.retrieve_by_id = async_mock.CoroutineMock()
            mock_cred_ex.retrieve_by_id.return_value = mock_cred_ex

            mock_cred_ex.delete_record = async_mock.CoroutineMock()

            await test_module.credential_exchange_remove(self.request)

            mock_response.assert_called_once_with({})

    async def test_credential_exchange_remove_bad_cred_ex_id(self):
        mock = async_mock.MagicMock()
        self.request.match_info = {"cred_ex_id": "dummy"}

        with async_mock.patch.object(
            test_module, "V10CredentialExchange", autospec=True
        ) as mock_cred_ex:
            # Emulate storage not found (bad cred ex id)
            mock_cred_ex.retrieve_by_id = async_mock.CoroutineMock(
                side_effect=test_module.StorageNotFoundError()
            )

            with self.assertRaises(test_module.web.HTTPNotFound):
                await test_module.credential_exchange_remove(self.request)

    async def test_credential_exchange_remove_x(self):
        mock = async_mock.MagicMock()
        self.request.match_info = {"cred_ex_id": "dummy"}

        with async_mock.patch.object(
            test_module, "V10CredentialExchange", autospec=True
        ) as mock_cred_ex:
            # Emulate storage not found (bad cred ex id)
            mock_rec = async_mock.MagicMock(
                delete_record=async_mock.CoroutineMock(
                    side_effect=test_module.StorageError()
                )
            )
            mock_cred_ex.retrieve_by_id = async_mock.CoroutineMock(
                return_value=mock_rec
            )

            with self.assertRaises(test_module.web.HTTPBadRequest):
                await test_module.credential_exchange_remove(self.request)

    async def test_credential_exchange_problem_report(self):
        self.request.json = async_mock.CoroutineMock()
        self.request.match_info = {"cred_ex_id": "dummy"}

        with async_mock.patch.object(
            test_module, "ConnRecord", autospec=True
        ) as mock_conn_rec, async_mock.patch.object(
            test_module, "V10CredentialExchange", autospec=True
        ) as mock_cred_ex, async_mock.patch.object(
            test_module, "ProblemReport", autospec=True
        ) as mock_prob_report, async_mock.patch.object(
            test_module.web, "json_response"
        ) as mock_response:

            mock_cred_ex.retrieve_by_id = async_mock.CoroutineMock()

            await test_module.credential_exchange_problem_report(self.request)

            mock_response.assert_called_once_with({})
            self.request["outbound_message_router"].assert_awaited_once_with(
                mock_prob_report.return_value,
                connection_id=mock_cred_ex.retrieve_by_id.return_value.connection_id,
            )

    async def test_credential_exchange_problem_report_bad_cred_ex_id(self):
        self.request.json = async_mock.CoroutineMock()
        self.request.match_info = {"cred_ex_id": "dummy"}

        with async_mock.patch.object(
            test_module, "V10CredentialExchange", autospec=True
        ) as mock_cred_ex:
            mock_cred_ex.retrieve_by_id = async_mock.CoroutineMock(
                side_effect=test_module.StorageNotFoundError()
            )

            with self.assertRaises(test_module.web.HTTPNotFound):
                await test_module.credential_exchange_problem_report(self.request)

    async def test_register(self):
        mock_app = async_mock.MagicMock()
        mock_app.add_routes = async_mock.MagicMock()

        await test_module.register(mock_app)
        mock_app.add_routes.assert_called_once()

    async def test_post_process_routes(self):
        mock_app = async_mock.MagicMock(_state={"swagger_dict": {}})
        test_module.post_process_routes(mock_app)
        assert "tags" in mock_app._state["swagger_dict"]<|MERGE_RESOLUTION|>--- conflicted
+++ resolved
@@ -1,14 +1,10 @@
 from asynctest import mock as async_mock, TestCase as AsyncTestCase
 
 from .....admin.request_context import AdminRequestContext
-<<<<<<< HEAD
-from .....wallet.base import BaseWallet, DIDInfo
 from .....wallet.key_type import KeyType
 from .....wallet.did_method import DIDMethod
-=======
 from .....wallet.base import BaseWallet
 from .....wallet.did_info import DIDInfo
->>>>>>> 73361c60
 
 from .. import routes as test_module
 
