from asynctest import TestCase as AsyncTestCase
from asynctest import mock as async_mock

from .....admin.request_context import AdminRequestContext
from .....storage.error import StorageNotFoundError

from .. import routes as test_module


class TestBasicMessageRoutes(AsyncTestCase):
<<<<<<< HEAD
    def setUp(self):
        self.request_dict = {
            "outbound_message_router": async_mock.CoroutineMock(),
            "context": "context",
        }
        self.mock_request = async_mock.MagicMock(
            __getitem__=async_mock.Mock(side_effect=self.request_dict.__getitem__),
        )

    async def test_connections_send_message(self):
        self.mock_request.json = async_mock.CoroutineMock()
=======
    async def setUp(self):
        self.session_inject = {}
        self.context = AdminRequestContext.test_context(self.session_inject)
        self.request_dict = {"context": self.context}
        self.request = async_mock.MagicMock(
            app={"outbound_message_router": async_mock.CoroutineMock()},
            match_info={},
            query={},
            __getitem__=lambda _, k: self.request_dict[k],
        )
        self.test_conn_id = "connection-id"

    async def test_connections_send_message(self):
        self.request.json = async_mock.CoroutineMock()
        self.request.match_info = {"conn_id": self.test_conn_id}
>>>>>>> c32bd6eb

        with async_mock.patch.object(
            test_module, "ConnRecord", autospec=True
        ) as mock_connection_record, async_mock.patch.object(
            test_module, "BasicMessage", autospec=True
        ) as mock_basic_message, async_mock.patch.object(
            test_module.web, "json_response"
        ) as mock_response:

            mock_connection_record.retrieve_by_id = async_mock.CoroutineMock()

<<<<<<< HEAD
            res = await test_module.connections_send_message(self.mock_request)
=======
            res = await test_module.connections_send_message(self.request)
>>>>>>> c32bd6eb
            mock_response.assert_called_once_with({})
            mock_basic_message.assert_called_once()

    async def test_connections_send_message_no_conn_record(self):
<<<<<<< HEAD
        self.mock_request.json = async_mock.CoroutineMock()
=======
        self.request.json = async_mock.CoroutineMock()
        self.request.match_info = {"conn_id": self.test_conn_id}
>>>>>>> c32bd6eb

        with async_mock.patch.object(
            test_module, "ConnRecord", autospec=True
        ) as mock_connection_record, async_mock.patch.object(
            test_module, "BasicMessage", autospec=True
        ) as mock_basic_message:

            # Emulate storage not found (bad connection id)
            mock_connection_record.retrieve_by_id = async_mock.CoroutineMock(
                side_effect=StorageNotFoundError
            )

            with self.assertRaises(test_module.web.HTTPNotFound):
<<<<<<< HEAD
                await test_module.connections_send_message(self.mock_request)

    async def test_connections_send_message_not_ready(self):
        self.mock_request.json = async_mock.CoroutineMock()
=======
                await test_module.connections_send_message(self.request)

    async def test_connections_send_message_not_ready(self):
        self.request.json = async_mock.CoroutineMock()
        self.request.match_info = {"conn_id": self.test_conn_id}
>>>>>>> c32bd6eb

        with async_mock.patch.object(
            test_module, "ConnRecord", autospec=True
        ) as mock_connection_record, async_mock.patch.object(
            test_module, "BasicMessage", autospec=True
        ) as mock_basic_message:

            # Emulate connection not ready
            mock_connection_record.retrieve_by_id = async_mock.CoroutineMock()
            mock_connection_record.retrieve_by_id.return_value.is_ready = False

<<<<<<< HEAD
            await test_module.connections_send_message(self.mock_request)
=======
            await test_module.connections_send_message(self.request)
>>>>>>> c32bd6eb
            mock_basic_message.assert_not_called()

    async def test_register(self):
        mock_app = async_mock.MagicMock()
        mock_app.add_routes = async_mock.MagicMock()

        await test_module.register(mock_app)
        mock_app.add_routes.assert_called_once()

    async def test_post_process_routes(self):
        mock_app = async_mock.MagicMock(_state={"swagger_dict": {}})
        test_module.post_process_routes(mock_app)
        assert "tags" in mock_app._state["swagger_dict"]<|MERGE_RESOLUTION|>--- conflicted
+++ resolved
@@ -8,25 +8,15 @@
 
 
 class TestBasicMessageRoutes(AsyncTestCase):
-<<<<<<< HEAD
-    def setUp(self):
-        self.request_dict = {
-            "outbound_message_router": async_mock.CoroutineMock(),
-            "context": "context",
-        }
-        self.mock_request = async_mock.MagicMock(
-            __getitem__=async_mock.Mock(side_effect=self.request_dict.__getitem__),
-        )
-
-    async def test_connections_send_message(self):
-        self.mock_request.json = async_mock.CoroutineMock()
-=======
     async def setUp(self):
         self.session_inject = {}
         self.context = AdminRequestContext.test_context(self.session_inject)
-        self.request_dict = {"context": self.context}
+        self.request_dict = {
+            "context": self.context,
+            "outbound_message_router": async_mock.CoroutineMock(),
+        }
         self.request = async_mock.MagicMock(
-            app={"outbound_message_router": async_mock.CoroutineMock()},
+            app={},
             match_info={},
             query={},
             __getitem__=lambda _, k: self.request_dict[k],
@@ -36,7 +26,6 @@
     async def test_connections_send_message(self):
         self.request.json = async_mock.CoroutineMock()
         self.request.match_info = {"conn_id": self.test_conn_id}
->>>>>>> c32bd6eb
 
         with async_mock.patch.object(
             test_module, "ConnRecord", autospec=True
@@ -48,21 +37,13 @@
 
             mock_connection_record.retrieve_by_id = async_mock.CoroutineMock()
 
-<<<<<<< HEAD
-            res = await test_module.connections_send_message(self.mock_request)
-=======
             res = await test_module.connections_send_message(self.request)
->>>>>>> c32bd6eb
             mock_response.assert_called_once_with({})
             mock_basic_message.assert_called_once()
 
     async def test_connections_send_message_no_conn_record(self):
-<<<<<<< HEAD
-        self.mock_request.json = async_mock.CoroutineMock()
-=======
         self.request.json = async_mock.CoroutineMock()
         self.request.match_info = {"conn_id": self.test_conn_id}
->>>>>>> c32bd6eb
 
         with async_mock.patch.object(
             test_module, "ConnRecord", autospec=True
@@ -76,18 +57,11 @@
             )
 
             with self.assertRaises(test_module.web.HTTPNotFound):
-<<<<<<< HEAD
-                await test_module.connections_send_message(self.mock_request)
-
-    async def test_connections_send_message_not_ready(self):
-        self.mock_request.json = async_mock.CoroutineMock()
-=======
                 await test_module.connections_send_message(self.request)
 
     async def test_connections_send_message_not_ready(self):
         self.request.json = async_mock.CoroutineMock()
         self.request.match_info = {"conn_id": self.test_conn_id}
->>>>>>> c32bd6eb
 
         with async_mock.patch.object(
             test_module, "ConnRecord", autospec=True
@@ -99,11 +73,7 @@
             mock_connection_record.retrieve_by_id = async_mock.CoroutineMock()
             mock_connection_record.retrieve_by_id.return_value.is_ready = False
 
-<<<<<<< HEAD
-            await test_module.connections_send_message(self.mock_request)
-=======
             await test_module.connections_send_message(self.request)
->>>>>>> c32bd6eb
             mock_basic_message.assert_not_called()
 
     async def test_register(self):
