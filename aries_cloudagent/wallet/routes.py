--- conflicted
+++ resolved
@@ -141,14 +141,9 @@
         The DID list response
 
     """
-<<<<<<< HEAD
-    context = request["context"]
-    wallet: BaseWallet = await context.inject(BaseWallet, required=False)
-=======
-    context: AdminRequestContext = request["context"]
-    session = await context.session()
-    wallet = session.inject(BaseWallet, required=False)
->>>>>>> 39066289
+    context: AdminRequestContext = request["context"]
+    session = await context.session()
+    wallet = session.inject(BaseWallet, required=False)
     if not wallet:
         raise web.HTTPForbidden(reason="No wallet available")
     filter_did = request.query.get("did")
@@ -231,14 +226,9 @@
         The DID info
 
     """
-<<<<<<< HEAD
-    context = request["context"]
-    wallet: BaseWallet = await context.inject(BaseWallet, required=False)
-=======
-    context: AdminRequestContext = request["context"]
-    session = await context.session()
-    wallet = session.inject(BaseWallet, required=False)
->>>>>>> 39066289
+    context: AdminRequestContext = request["context"]
+    session = await context.session()
+    wallet = session.inject(BaseWallet, required=False)
     if not wallet:
         raise web.HTTPForbidden(reason="No wallet available")
     try:
@@ -262,14 +252,9 @@
         The DID info
 
     """
-<<<<<<< HEAD
-    context = request["context"]
-    wallet: BaseWallet = await context.inject(BaseWallet, required=False)
-=======
-    context: AdminRequestContext = request["context"]
-    session = await context.session()
-    wallet = session.inject(BaseWallet, required=False)
->>>>>>> 39066289
+    context: AdminRequestContext = request["context"]
+    session = await context.session()
+    wallet = session.inject(BaseWallet, required=False)
     if not wallet:
         raise web.HTTPForbidden(reason="No wallet available")
     try:
@@ -294,14 +279,9 @@
         The updated DID info
 
     """
-<<<<<<< HEAD
-    context = request["context"]
-    wallet: BaseWallet = await context.inject(BaseWallet, required=False)
-=======
-    context: AdminRequestContext = request["context"]
-    session = await context.session()
-    wallet = session.inject(BaseWallet, required=False)
->>>>>>> 39066289
+    context: AdminRequestContext = request["context"]
+    session = await context.session()
+    wallet = session.inject(BaseWallet, required=False)
     if not wallet:
         raise web.HTTPForbidden(reason="No wallet available")
     did = request.query.get("did")
@@ -348,14 +328,9 @@
     Args:
         request: aiohttp request object
     """
-<<<<<<< HEAD
-    context = request["context"]
-    wallet: BaseWallet = await context.inject(BaseWallet, required=False)
-=======
-    context: AdminRequestContext = request["context"]
-    session = await context.session()
-    wallet = session.inject(BaseWallet, required=False)
->>>>>>> 39066289
+    context: AdminRequestContext = request["context"]
+    session = await context.session()
+    wallet = session.inject(BaseWallet, required=False)
     if not wallet:
         raise web.HTTPForbidden(reason="No wallet available")
 
@@ -393,14 +368,9 @@
         The updated DID info
 
     """
-<<<<<<< HEAD
-    context = request["context"]
-    wallet: BaseWallet = await context.inject(BaseWallet, required=False)
-=======
-    context: AdminRequestContext = request["context"]
-    session = await context.session()
-    wallet = session.inject(BaseWallet, required=False)
->>>>>>> 39066289
+    context: AdminRequestContext = request["context"]
+    session = await context.session()
+    wallet = session.inject(BaseWallet, required=False)
     if not wallet:
         raise web.HTTPForbidden(reason="No wallet available")
     did = request.query.get("did")
@@ -430,14 +400,9 @@
         An empty JSON response
 
     """
-<<<<<<< HEAD
-    context = request["context"]
-    wallet: BaseWallet = await context.inject(BaseWallet, required=False)
-=======
-    context: AdminRequestContext = request["context"]
-    session = await context.session()
-    wallet = session.inject(BaseWallet, required=False)
->>>>>>> 39066289
+    context: AdminRequestContext = request["context"]
+    session = await context.session()
+    wallet = session.inject(BaseWallet, required=False)
     if not wallet:
         raise web.HTTPForbidden(reason="No wallet available")
     did = request.query.get("did")
